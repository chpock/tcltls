--- conflicted
+++ resolved
@@ -22,7 +22,6 @@
 /*
  * Forward declarations
  */
-<<<<<<< HEAD
 static int  TlsBlockModeProc (ClientData instanceData, int mode);
 static int  TlsCloseProc (ClientData instanceData, Tcl_Interp *interp);
 static int  TlsInputProc (ClientData instanceData, char *buf, int bufSize, int *errorCodePtr);
@@ -31,28 +30,14 @@
 static void TlsWatchProc (ClientData instanceData, int mask);
 static int  TlsGetHandleProc (ClientData instanceData, int direction, ClientData *handlePtr);
 static int  TlsNotifyProc (ClientData instanceData, int mask);
-#if 0
-static void TlsChannelHandler (ClientData clientData, int mask);
-#endif
 static void TlsChannelHandlerTimer (ClientData clientData);
-=======
-static int  TlsBlockModeProc _ANSI_ARGS_((ClientData instanceData, int mode));
-static int  TlsCloseProc _ANSI_ARGS_((ClientData instanceData, Tcl_Interp *interp));
-static int  TlsInputProc _ANSI_ARGS_((ClientData instanceData, char *buf, int bufSize, int *errorCodePtr));
-static int  TlsOutputProc _ANSI_ARGS_((ClientData instanceData, CONST char *buf, int toWrite, int *errorCodePtr));
-static int  TlsGetOptionProc _ANSI_ARGS_((ClientData instanceData, Tcl_Interp *interp, CONST84 char *optionName, Tcl_DString *dsPtr));
-static void TlsWatchProc _ANSI_ARGS_((ClientData instanceData, int mask));
-static int  TlsGetHandleProc _ANSI_ARGS_((ClientData instanceData, int direction, ClientData *handlePtr));
-static int  TlsNotifyProc _ANSI_ARGS_((ClientData instanceData, int mask));
-static void TlsChannelHandlerTimer _ANSI_ARGS_((ClientData clientData));
->>>>>>> 68fbed3e
 
 /*
  * TLS Channel Type
  */
 static const Tcl_ChannelType tlsChannelType = {
   "tls",                             /* typeName                             */
-  TCL_CHANNEL_VERSION_2,             /* version                              */
+  TCL_CHANNEL_VERSION_5,             /* version                              */
   TlsCloseProc,                      /* closeProc                            */
   TlsInputProc,                      /* inputProc                            */
   TlsOutputProc,                     /* outputProc                           */
@@ -83,67 +68,8 @@
  *
  *-------------------------------------------------------------------
  */
-Tcl_ChannelType *Tls_ChannelType(void) {
-<<<<<<< HEAD
-	unsigned int size;
-
-	/*
-	 * Initialize the channel type if necessary
-	 */
-	if (tlsChannelType == NULL) {
-		/*
-		 * Allocation of a new channeltype structure is not easy, because of
-		 * the various verson of the core and subsequent changes to the
-		 * structure. The main challenge is to allocate enough memory for
-		 * modern versions even if this extsension is compiled against one
-		 * of the older variant!
-		 *
-		 * (1) Versions before stubs (8.0.x) are simple, because they are
-		 *     supported only if the extension is compiled against exactly
-		 *     that version of the core.
-		 *
-		 * (2) With stubs we just determine the difference between the older
-		 *     and modern variant and overallocate accordingly if compiled
-		 *     against an older variant.
-		 */
-		size = sizeof(Tcl_ChannelType); /* Base size */
-
-		tlsChannelType = (Tcl_ChannelType *) ckalloc(size);
-		memset(tlsChannelType, 0, size);
-
-		/*
-		 * Common elements of the structure (no changes in location or name)
-		 * close2Proc, seekProc, setOptionProc stay NULL.
-		 */
-
-		tlsChannelType->typeName	= "tls";
-		tlsChannelType->closeProc	= TlsCloseProc;
-		tlsChannelType->inputProc	= TlsInputProc;
-		tlsChannelType->outputProc	= TlsOutputProc;
-		tlsChannelType->getOptionProc	= TlsGetOptionProc;
-		tlsChannelType->watchProc	= TlsWatchProc;
-		tlsChannelType->getHandleProc	= TlsGetHandleProc;
-
-		/*
-		 * Compiled against 8.3.2+. Direct access to all elements possible. Use
-		 * channelTypeVersion information to select the values to use.
-		 */
-
-		/*
-		 * For the 8.3.2 core we present ourselves as a version 2
-		 * driver. This means a special value in version (ex
-		 * blockModeProc), blockModeProc in a different place and of
-		 * course usage of the handlerProc.
-		 */
-		tlsChannelType->version       = TCL_CHANNEL_VERSION_5;
-		tlsChannelType->blockModeProc = TlsBlockModeProc;
-		tlsChannelType->handlerProc   = TlsNotifyProc;
-	}
-
-	return(tlsChannelType);
-=======
-	return (Tcl_ChannelType *)&tlsChannelType;
->>>>>>> 68fbed3e
+const Tcl_ChannelType *Tls_ChannelType(void) {
+	return &tlsChannelType;
 }
 
 /*
