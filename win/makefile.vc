#------------------------------------------------------------- -*- makefile -*-
#
# Makefile for TclTLS extensions.
#
# Basic build, test and install
#   nmake /f makefile.vc INSTALLDIR=c:\path\to\tcl
#   nmake /f makefile.vc INSTALLDIR=c:\path\to\tcl test
#   nmake /f makefile.vc INSTALLDIR=c:\path\to\tcl install
#
# For other build options (debug, static etc.),
# See TIP 477 (https://core.tcl-lang.org/tips/doc/main/tip/477.md) for
# detailed documentation.
#
# See the file "license.terms" for information on usage and redistribution
# of this file, and for a DISCLAIMER OF ALL WARRANTIES.
#
#------------------------------------------------------------------------------

# The name of the package
PROJECT=tls

!include "rules-ext.vc"

# Define the object files and resource file that make up the extension.
# Note the resource file does not makes sense if doing a static library build
# hence it is under that condition. TMP_DIR is the output directory
# defined by rules for object files.
PRJ_OBJS = $(TMP_DIR)\tls.obj \
	$(TMP_DIR)\tlsBIO.obj \
	$(TMP_DIR)\tlsDigest.obj \
	$(TMP_DIR)\tlsEncrypt.obj \
	$(TMP_DIR)\tlsInfo.obj \
	$(TMP_DIR)\tlsIO.obj \
	$(TMP_DIR)\tlsKDF.obj \
	$(TMP_DIR)\tlsRand.obj \
	$(TMP_DIR)\tlsUtil.obj \
	$(TMP_DIR)\tlsX509.obj

# Define any additional project include flags
# SSL_INSTALL_FOLDER = with the OpenSSL installation folder following.
PRJ_INCLUDES = -I"$(SSL_INSTALL_FOLDER)\include" -I"$(OPENSSL_INSTALL_DIR)\include"

# Define any additional compiler flags that might be required for the project
PRJ_DEFINES = -D NO_SSL2 -D NO_SSL3 -D _CRT_SECURE_NO_WARNINGS

#
# SSL Libs:
#    1. ${LIBCRYPTO}.dll
#    2. ${LIBSSL}.dll
# Where LIBCRYPTO (#1.) and LIBSSL (#2.) are defined as follows:
#    v1.1: libcrypto-1.1-x64.dll and libssl-1.1-x64.dll
#    v3: libcrypto-3-x64.dll and libssl-3-x64.dll
# On *nix libcrypto.so.* and libssl.so.* (where suffix is a version indicator).
#
PRJ_LIBS = \
	"$(SSL_INSTALL_FOLDER)\lib\libssl.lib" \
	"$(SSL_INSTALL_FOLDER)\lib\libcrypto.lib" \
	WS2_32.LIB GDI32.LIB ADVAPI32.LIB CRYPT32.LIB USER32.LIB

# Define the standard targets
!include "targets.vc"

# Project specific targets

all: default-target

clean: default-clean
<<<<<<< HEAD

realclean: default-hose
=======
	@if exist $(WIN_DIR)\tlsUuid.h del $(WIN_DIR)\tlsUuid.h

realclean: default-hose
	@if exist $(WIN_DIR)\tlsUuid.h del $(WIN_DIR)\tlsUuid.h
>>>>>>> 7d5c8cab

# We must define a pkgindex target that will create a pkgIndex.tcl
# file in the $(OUT_DIR) directory. We can just redirect to the
# default-pkgindex target for our sample extension.
pkgindex: default-pkgindex-tea

<<<<<<< HEAD
=======
$(ROOT)\manifest.uuid:
   copy $(WIN_DIR)\gitmanifest.in $(ROOT)\manifest.uuid
   git rev-parse HEAD >>$(ROOT)\manifest.uuid

$(WIN_DIR)\tlsUuid.h:	$(ROOT)\manifest.uuid
	copy $(WIN_DIR)\tlsUuid.h.in+$(ROOT)\manifest.uuid $(WIN_DIR)\tlsUuid.h

>>>>>>> 7d5c8cab

# The default install target only installs binaries and scripts so add
# an additional target for our documentation. Note this *adds* a target
# since no commands are listed after it. The original targets for
# install (from targets.vc) will remain.
install: default-pkgindex-tea default-install default-install-docs-html
    if exist "$(SSL_INSTALL_FOLDER)\bin\libcrypto-*-x64.dll" (
        xcopy /c /y "$(SSL_INSTALL_FOLDER)\bin\libcrypto-*-x64.dll" "$(PRJ_INSTALL_DIR)"
    )
    if exist "$(SSL_INSTALL_FOLDER)\bin\libssl-*-x64.dll" (
        xcopy /c /y "$(SSL_INSTALL_FOLDER)\bin\libssl-*-x64.dll" "$(PRJ_INSTALL_DIR)"
    )

# Explicit dependency rules
$(GENERICDIR)\tls.c: $(WIN_DIR)\tlsUuid.h

# Test package
test: default-test<|MERGE_RESOLUTION|>--- conflicted
+++ resolved
@@ -65,23 +65,16 @@
 all: default-target
 
 clean: default-clean
-<<<<<<< HEAD
-
-realclean: default-hose
-=======
 	@if exist $(WIN_DIR)\tlsUuid.h del $(WIN_DIR)\tlsUuid.h
 
 realclean: default-hose
 	@if exist $(WIN_DIR)\tlsUuid.h del $(WIN_DIR)\tlsUuid.h
->>>>>>> 7d5c8cab
 
 # We must define a pkgindex target that will create a pkgIndex.tcl
 # file in the $(OUT_DIR) directory. We can just redirect to the
 # default-pkgindex target for our sample extension.
 pkgindex: default-pkgindex-tea
 
-<<<<<<< HEAD
-=======
 $(ROOT)\manifest.uuid:
    copy $(WIN_DIR)\gitmanifest.in $(ROOT)\manifest.uuid
    git rev-parse HEAD >>$(ROOT)\manifest.uuid
@@ -89,7 +82,6 @@
 $(WIN_DIR)\tlsUuid.h:	$(ROOT)\manifest.uuid
 	copy $(WIN_DIR)\tlsUuid.h.in+$(ROOT)\manifest.uuid $(WIN_DIR)\tlsUuid.h
 
->>>>>>> 7d5c8cab
 
 # The default install target only installs binaries and scripts so add
 # an additional target for our documentation. Note this *adds* a target
