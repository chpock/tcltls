	Windows DLL Build instructions using nmake build system
	2020-10-15 Harald.Oehlmann@elmicron.de

Properties:
- 32 bit DLL
- VisualStudio 2015
<<<<<<< HEAD
Note: Visual C++ 6 does not build OpenSSL (long long syntax error)
=======
Note: Vuisual C++ 6 does not build OpenSSL (long long syntax error)
>>>>>>> cf03e7d0
- Cygwin32 (temporary helper, please help to replace by tclsh)
- OpenSSL statically linked to TCLTLS DLL.
Note: Dynamic linking also works but results in a DLL dependeny on OPENSSL DLL's

1) Build OpenSSL static libraries:

OpenSSL source distribtution unpacked in:
c:\test\tcltls\Openssl_1_1_1h

- Install Perl from http://strawberryperl.com/download/5.32.0.1/strawberry-perl-5.32.0.1-32bit.msi
  to C:\perl
  (ActivePerl failed due to missing 32 bit console module)
- Install NASM Assembler:

https://www.nasm.us/pub/nasm/releasebuilds/2.15.05/win32/nasm-2.15.05-installer-x86.exe
  to C:\Program Files (x86)\NASM
<<<<<<< HEAD
  
=======

>>>>>>> cf03e7d0
-> Visual Studio x86 native prompt.

set Path=%PATH%;C:\Program Files (x86)\NASM;C:\Perl\perl\bin

perl Configure VC-WIN32 --prefix=c:\test\tcltls\openssl --openssldir=c:\test\tcltls\openssldir no-shared no-filenames threads

nmake
nmake test
namke install

2) Build TCLTLS

Unzip distribution in:
<<<<<<< HEAD
c:\test\tcltls\tcltls-1.8.0

-> start cygwin bash prompt

cd /cygdrive/c/test/tcltls/tcltls-1.8.0
=======
c:\test\tcltls\tcltls-1.7.22

-> start cygwin bash prompt

cd /cygdrive/c/test/tcltls/tcltls-1.7.22
>>>>>>> cf03e7d0
./gen_dh_params > dh_params.h

od -A n -v -t xC < 'tls.tcl' > tls.tcl.h.new.1
sed 's@[^0-9A-Fa-f]@@g;s@..@0x&, @g' < tls.tcl.h.new.1 > tls.tcl.h
rm -f tls.tcl.h.new.1

-> Visual Studio x86 native prompt.

<<<<<<< HEAD
cd C:\test\tcltls\tcltls-1.8.0\win
=======
cd C:\test\tcltls\tcltls-1.7.22\win
>>>>>>> cf03e7d0

nmake -f makefile.vc TCLDIR=c:\test\tcl8610 SSL_INSTALL_FOLDER=C:\test\tcltls\openssl

nmake -f makefile.vc install TCLDIR=c:\test\tcl8610 INSTALLDIR=c:\test\tcltls SSL_INSTALL_FOLDER=C:\test\tcltls\openssl

3) Test

Start tclsh or wish

<<<<<<< HEAD
lappend auto_path {C:\test\tcltls\tls1.8.0}
package require tls

A small "1.8.0" showing up is hopefully the end of this long way...
=======
lappend auto_path {C:\test\tcltls\tls1.7.22}
package require tls

A small "1.7.22" showing up is hopefully the end of this long way...
>>>>>>> cf03e7d0
<|MERGE_RESOLUTION|>--- conflicted
+++ resolved
@@ -4,11 +4,7 @@
 Properties:
 - 32 bit DLL
 - VisualStudio 2015
-<<<<<<< HEAD
 Note: Visual C++ 6 does not build OpenSSL (long long syntax error)
-=======
-Note: Vuisual C++ 6 does not build OpenSSL (long long syntax error)
->>>>>>> cf03e7d0
 - Cygwin32 (temporary helper, please help to replace by tclsh)
 - OpenSSL statically linked to TCLTLS DLL.
 Note: Dynamic linking also works but results in a DLL dependeny on OPENSSL DLL's
@@ -25,11 +21,7 @@
 
 https://www.nasm.us/pub/nasm/releasebuilds/2.15.05/win32/nasm-2.15.05-installer-x86.exe
   to C:\Program Files (x86)\NASM
-<<<<<<< HEAD
-  
-=======
 
->>>>>>> cf03e7d0
 -> Visual Studio x86 native prompt.
 
 set Path=%PATH%;C:\Program Files (x86)\NASM;C:\Perl\perl\bin
@@ -43,19 +35,11 @@
 2) Build TCLTLS
 
 Unzip distribution in:
-<<<<<<< HEAD
 c:\test\tcltls\tcltls-1.8.0
 
 -> start cygwin bash prompt
 
 cd /cygdrive/c/test/tcltls/tcltls-1.8.0
-=======
-c:\test\tcltls\tcltls-1.7.22
-
--> start cygwin bash prompt
-
-cd /cygdrive/c/test/tcltls/tcltls-1.7.22
->>>>>>> cf03e7d0
 ./gen_dh_params > dh_params.h
 
 od -A n -v -t xC < 'tls.tcl' > tls.tcl.h.new.1
@@ -64,11 +48,7 @@
 
 -> Visual Studio x86 native prompt.
 
-<<<<<<< HEAD
 cd C:\test\tcltls\tcltls-1.8.0\win
-=======
-cd C:\test\tcltls\tcltls-1.7.22\win
->>>>>>> cf03e7d0
 
 nmake -f makefile.vc TCLDIR=c:\test\tcl8610 SSL_INSTALL_FOLDER=C:\test\tcltls\openssl
 
@@ -78,14 +58,7 @@
 
 Start tclsh or wish
 
-<<<<<<< HEAD
 lappend auto_path {C:\test\tcltls\tls1.8.0}
 package require tls
 
-A small "1.8.0" showing up is hopefully the end of this long way...
-=======
-lappend auto_path {C:\test\tcltls\tls1.7.22}
-package require tls
-
-A small "1.7.22" showing up is hopefully the end of this long way...
->>>>>>> cf03e7d0
+A small "1.8.0" showing up is hopefully the end of this long way...