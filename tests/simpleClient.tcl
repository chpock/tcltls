--- conflicted
+++ resolved
@@ -1,10 +1,6 @@
-<<<<<<< HEAD
-#!/usr/bin/env tclsh
-=======
 #!/bin/sh
 # The next line is executed by /bin/sh, but not tcl \
 exec tclsh "$0" ${1+"$@"}
->>>>>>> 181d67f4
 
 package require tls
 
