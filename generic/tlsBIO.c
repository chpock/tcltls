/*
 * Copyright (C) 1997-2000 Matt Newman <matt@novadigm.com>
 *
<<<<<<< HEAD
 * Provides BIO layer to interface OpenSSL to TCL.
=======
 * Provides BIO layer to interface OpenSSL to Tcl.
>>>>>>> b8b9dad1
 */

#include "tlsInt.h"

<<<<<<< HEAD
/* Called by SSL_write() */
static int BioWrite(BIO *bio, const char *buf, int bufLen) {
    Tcl_Channel chan;
    Tcl_Size ret;
    int tclEofChan, tclErrno;

    chan = Tls_GetParent((State *) BIO_get_data(bio), 0);

    dprintf("[chan=%p] BioWrite(%p, <buf>, %d)", (void *)chan, (void *) bio, bufLen);

    ret = Tcl_WriteRaw(chan, buf, (Tcl_Size) bufLen);

    tclEofChan = Tcl_Eof(chan);
    tclErrno = Tcl_GetErrno();

    dprintf("[chan=%p] BioWrite(%d) -> %" TCL_SIZE_MODIFIER "d [tclEof=%d; tclErrno=%d]",
	(void *) chan, bufLen, ret, tclEofChan, tclErrno);

    BIO_clear_flags(bio, BIO_FLAGS_WRITE | BIO_FLAGS_SHOULD_RETRY);

    if (tclEofChan && ret <= 0) {
	dprintf("Got EOF while reading, returning a Connection Reset error which maps to Soft EOF");
	Tcl_SetErrno(ECONNRESET);
	ret = 0;

    } else if (ret == 0) {
	dprintf("Got 0 from Tcl_WriteRaw, and EOF is not set; ret = 0");
	dprintf("Setting retry read flag");
	BIO_set_retry_read(bio);

    } else if (ret < 0) {
	dprintf("We got some kind of I/O error");

=======
#ifdef TCLTLS_OPENSSL_PRE_1_1_API
#define BIO_get_data(bio)                ((bio)->ptr)
#define BIO_get_init(bio)                ((bio)->init)
#define BIO_get_shutdown(bio)            ((bio)->shutdown)
#define BIO_set_data(bio, val)           (bio)->ptr = (val)
#define BIO_set_init(bio, val)           (bio)->init = (val)
#define BIO_set_shutdown(bio, val)       (bio)->shutdown = (val)

/* XXX: This assumes the variable being assigned to is BioMethods */
#define BIO_meth_new(type_, name_)       (BIO_METHOD *)Tcl_Alloc(sizeof(BIO_METHOD)); \
                                         memset(BioMethods, 0, sizeof(BIO_METHOD)); \
                                         BioMethods->type = type_; \
                                         BioMethods->name = name_;
#define BIO_meth_set_write(bio, val)     (bio)->bwrite = val;
#define BIO_meth_set_read(bio, val)      (bio)->bread = val;
#define BIO_meth_set_puts(bio, val)      (bio)->bputs = val;
#define BIO_meth_set_ctrl(bio, val)      (bio)->ctrl = val;
#define BIO_meth_set_create(bio, val)    (bio)->create = val;
#define BIO_meth_set_destroy(bio, val)   (bio)->destroy = val;
#endif

/*
 * Forward declarations
 */

static int BioWrite (BIO *h, const char *buf, int num);
static int BioRead  (BIO *h, char *buf, int num);
static int BioPuts  (BIO *h, const char *str);
static long BioCtrl (BIO *h, int cmd, long arg1, void *ptr);
static int BioNew   (BIO *h);
static int BioFree  (BIO *h);

BIO *BIO_new_tcl(
    State *statePtr,
    int flags)
{
    BIO *bio;
    static BIO_METHOD *BioMethods = NULL;
#ifdef TCLTLS_SSL_USE_FASTPATH
    Tcl_Channel parentChannel;
    const Tcl_ChannelType *parentChannelType;
    void *parentChannelFdIn_p, *parentChannelFdOut_p;
    int parentChannelFdIn, parentChannelFdOut, parentChannelFd;
    int validParentChannelFd;
    int tclGetChannelHandleRet;
#endif

    dprintf("BIO_new_tcl() called");

    if (BioMethods == NULL) {
	BioMethods = BIO_meth_new(BIO_TYPE_TCL, "tcl");
	BIO_meth_set_write(BioMethods, BioWrite);
	BIO_meth_set_read(BioMethods, BioRead);
	BIO_meth_set_puts(BioMethods, BioPuts);
	BIO_meth_set_ctrl(BioMethods, BioCtrl);
	BIO_meth_set_create(BioMethods, BioNew);
	BIO_meth_set_destroy(BioMethods, BioFree);
    }

    if (statePtr == NULL) {
	dprintf("Asked to setup a NULL state, just creating the initial configuration");

	return(NULL);
    }

#ifdef TCLTLS_SSL_USE_FASTPATH
    /*
     * If the channel can be mapped back to a file descriptor, just use the file descriptor
     * with the SSL library since it will likely be optimized for this.
     */
    parentChannel = Tls_GetParent(statePtr, 0);
    parentChannelType = Tcl_GetChannelType(parentChannel);

    validParentChannelFd = 0;
    if (strcmp(parentChannelType->typeName, "tcp") == 0) {
	tclGetChannelHandleRet = Tcl_GetChannelHandle(parentChannel, TCL_READABLE, &parentChannelFdIn_p);
	if (tclGetChannelHandleRet == TCL_OK) {
	    tclGetChannelHandleRet = Tcl_GetChannelHandle(parentChannel, TCL_WRITABLE, &parentChannelFdOut_p);
	    if (tclGetChannelHandleRet == TCL_OK) {
		parentChannelFdIn = PTR2INT(parentChannelFdIn_p);
		parentChannelFdOut = PTR2INT(parentChannelFdOut_p);
		if (parentChannelFdIn == parentChannelFdOut) {
		    parentChannelFd = parentChannelFdIn;
		    validParentChannelFd = 1;
		}
	    }
	}
    }

    if (validParentChannelFd) {
	dprintf("We found a shortcut, this channel is backed by a socket: %i", parentChannelFdIn);
	bio = BIO_new_socket(parentChannelFd, flags);
	statePtr->flags |= TLS_TCL_FASTPATH;
	return(bio);
    }

    dprintf("Falling back to Tcl I/O for this channel");
#endif

    bio = BIO_new(BioMethods);
    BIO_set_data(bio, statePtr);
    BIO_set_shutdown(bio, flags);
    BIO_set_init(bio, 1);
    return(bio);
}

static int BioWrite(BIO *bio, const char *buf, int bufLen) {
    Tcl_Channel chan;
    int ret;
    int tclEofChan, tclErrno;

    chan = Tls_GetParent((State *) BIO_get_data(bio), 0);

    dprintf("[chan=%p] BioWrite(%p, <buf>, %d)", (void *)chan, (void *) bio, bufLen);

    ret = Tcl_WriteRaw(chan, buf, bufLen);

    tclEofChan = Tcl_Eof(chan);
    tclErrno = Tcl_GetErrno();

    dprintf("[chan=%p] BioWrite(%d) -> %d [tclEof=%d; tclErrno=%d]", (void *) chan, bufLen, ret, tclEofChan, Tcl_GetErrno());

    BIO_clear_flags(bio, BIO_FLAGS_WRITE | BIO_FLAGS_SHOULD_RETRY);

    if (tclEofChan && ret <= 0) {
	dprintf("Got EOF while reading, returning a Connection Reset error which maps to Soft EOF");
	Tcl_SetErrno(ECONNRESET);
	ret = 0;
    } else if (ret == 0) {
	dprintf("Got 0 from Tcl_WriteRaw, and EOF is not set; ret = 0");
	dprintf("Setting retry read flag");
	BIO_set_retry_read(bio);
    } else if (ret < 0) {
	dprintf("We got some kind of I/O error");

>>>>>>> b8b9dad1
	if (tclErrno == EAGAIN) {
	    dprintf("It's EAGAIN");
	} else {
	    dprintf("It's an unexpected error: %s/%i", Tcl_ErrnoMsg(tclErrno), tclErrno);
	}
    } else {
	dprintf("Successfully wrote some data");
    }

<<<<<<< HEAD
    } else {
	dprintf("Successfully wrote %" TCL_SIZE_MODIFIER "d bytes of data", ret);
    }

    if (ret != -1 || (ret == -1 && tclErrno == EAGAIN)) {
	if (BIO_should_read(bio)) {
	    dprintf("Setting should retry read flag");

	    BIO_set_retry_read(bio);
	}
    }
    return((int) ret);
=======
    if (ret != -1 || (ret == -1 && tclErrno == EAGAIN)) {
	if (BIO_should_read(bio)) {
	    dprintf("Setting should retry read flag");

	    BIO_set_retry_read(bio);
	}
    }
    return(ret);
>>>>>>> b8b9dad1
}

/* Called by SSL_read()*/
static int BioRead(BIO *bio, char *buf, int bufLen) {
    Tcl_Channel chan;
<<<<<<< HEAD
    Tcl_Size ret = 0;
=======
    int ret = 0;
>>>>>>> b8b9dad1
    int tclEofChan, tclErrno;

    chan = Tls_GetParent((State *) BIO_get_data(bio), 0);

    dprintf("[chan=%p] BioRead(%p, <buf>, %d)", (void *) chan, (void *) bio, bufLen);

    if (buf == NULL) {
	return 0;
    }

<<<<<<< HEAD
    ret = Tcl_ReadRaw(chan, buf, (Tcl_Size) bufLen);
=======
    ret = Tcl_ReadRaw(chan, buf, bufLen);
>>>>>>> b8b9dad1

    tclEofChan = Tcl_Eof(chan);
    tclErrno = Tcl_GetErrno();

<<<<<<< HEAD
    dprintf("[chan=%p] BioRead(%d) -> %" TCL_SIZE_MODIFIER "d [tclEof=%d; tclErrno=%d]",
	(void *) chan, bufLen, ret, tclEofChan, tclErrno);
=======
    dprintf("[chan=%p] BioRead(%d) -> %d [tclEof=%d; tclErrno=%d]", (void *) chan, bufLen, ret, tclEofChan, tclErrno);
>>>>>>> b8b9dad1

    BIO_clear_flags(bio, BIO_FLAGS_READ | BIO_FLAGS_SHOULD_RETRY);

    if (tclEofChan && ret <= 0) {
	dprintf("Got EOF while reading, returning a Connection Reset error which maps to Soft EOF");
	Tcl_SetErrno(ECONNRESET);
	ret = 0;
<<<<<<< HEAD

=======
>>>>>>> b8b9dad1
    } else if (ret == 0) {
	dprintf("Got 0 from Tcl_Read or Tcl_ReadRaw, and EOF is not set; ret = 0");
	dprintf("Setting retry read flag");
	BIO_set_retry_read(bio);
<<<<<<< HEAD

=======
>>>>>>> b8b9dad1
    } else if (ret < 0) {
	dprintf("We got some kind of I/O error");

	if (tclErrno == EAGAIN) {
	    dprintf("It's EAGAIN");
	} else {
	    dprintf("It's an unexpected error: %s/%i", Tcl_ErrnoMsg(tclErrno), tclErrno);
	}
    } else {
	dprintf("Successfully read some data");
    }

<<<<<<< HEAD
    } else {
	dprintf("Successfully read %" TCL_SIZE_MODIFIER "d bytes of data", ret);
    }

    if (ret != -1 || (ret == -1 && tclErrno == EAGAIN)) {
	if (BIO_should_write(bio)) {
	    dprintf("Setting should retry write flag");

=======
    if (ret != -1 || (ret == -1 && tclErrno == EAGAIN)) {
	if (BIO_should_write(bio)) {
	    dprintf("Setting should retry write flag");

>>>>>>> b8b9dad1
	    BIO_set_retry_write(bio);
	}
    }

<<<<<<< HEAD
    dprintf("BioRead(%p, <buf>, %d) [%p] returning %" TCL_SIZE_MODIFIER "d", (void *) bio,
	bufLen, (void *) chan, ret);

    return((int) ret);
=======
    dprintf("BioRead(%p, <buf>, %d) [%p] returning %i", (void *) bio, bufLen, (void *) chan, ret);

    return(ret);
>>>>>>> b8b9dad1
}

static int BioPuts(BIO *bio, const char *str) {
    dprintf("BioPuts(%p, <string:%p>) called", bio, str);

<<<<<<< HEAD
    return(BioWrite(bio, str, (int) strlen(str)));
=======
    return BioWrite(bio, str, (int) strlen(str));
>>>>>>> b8b9dad1
}

static long BioCtrl(BIO *bio, int cmd, long num, void *ptr) {
    Tcl_Channel chan;
    long ret = 1;

    chan = Tls_GetParent((State *) BIO_get_data(bio), 0);

<<<<<<< HEAD
    dprintf("BioCtrl(%p, 0x%x, 0x%lx, %p)", (void *) bio, cmd, num, ptr);
=======
    dprintf("BioCtrl(%p, 0x%x, 0x%lx, %p)", bio, cmd, num, ptr);
>>>>>>> b8b9dad1

    switch (cmd) {
	case BIO_CTRL_RESET:
		dprintf("Got BIO_CTRL_RESET");
<<<<<<< HEAD
		num = 0;
=======
>>>>>>> b8b9dad1
		ret = 0;
		break;
	case BIO_C_FILE_SEEK:
		dprintf("Got BIO_C_FILE_SEEK");
		ret = 0;
		break;
	case BIO_C_FILE_TELL:
		dprintf("Got BIO_C_FILE_TELL");
		ret = 0;
		break;
	case BIO_CTRL_INFO:
		dprintf("Got BIO_CTRL_INFO");
		ret = 1;
		break;
	case BIO_C_SET_FD:
		dprintf("Unsupported call: BIO_C_SET_FD");
		ret = -1;
		break;
	case BIO_C_GET_FD:
		dprintf("Unsupported call: BIO_C_GET_FD");
		ret = -1;
		break;
	case BIO_CTRL_GET_CLOSE:
		dprintf("Got BIO_CTRL_CLOSE");
		ret = BIO_get_shutdown(bio);
		break;
	case BIO_CTRL_SET_CLOSE:
		dprintf("Got BIO_SET_CLOSE");
		BIO_set_shutdown(bio, num);
		break;
	case BIO_CTRL_EOF:
		dprintf("Got BIO_CTRL_EOF");
<<<<<<< HEAD
		ret = ((chan) ? Tcl_Eof(chan) : 1);
		break;
	case BIO_CTRL_PENDING:
		dprintf("Got BIO_CTRL_PENDING");
		ret = ((chan) ? ((Tcl_InputBuffered(chan) ? 1 : 0)) : 0);
=======
		ret = Tcl_Eof(chan);
		break;
	case BIO_CTRL_PENDING:
		dprintf("Got BIO_CTRL_PENDING");
		ret = ((chan) ? Tcl_InputBuffered(chan) : 0);
>>>>>>> b8b9dad1
		dprintf("BIO_CTRL_PENDING(%d)", (int) ret);
		break;
	case BIO_CTRL_WPENDING:
		dprintf("Got BIO_CTRL_WPENDING");
		ret = 0;
		break;
	case BIO_CTRL_DUP:
		dprintf("Got BIO_CTRL_DUP");
		break;
	case BIO_CTRL_FLUSH:
		dprintf("Got BIO_CTRL_FLUSH");
<<<<<<< HEAD
		ret = ((chan) && (Tcl_WriteRaw(chan, "", 0) >= 0) ? 1 : -1);
		dprintf("BIO_CTRL_FLUSH returning value %li", ret);
		break;
	case BIO_CTRL_PUSH:
		dprintf("Got BIO_CTRL_PUSH");
		ret = 0;
		break;
	case BIO_CTRL_POP:
		dprintf("Got BIO_CTRL_POP");
		ret = 0;
		break;
	case BIO_CTRL_SET:
		dprintf("Got BIO_CTRL_SET");
		ret = 0;
		break;
	case BIO_CTRL_GET :
		dprintf("Got BIO_CTRL_GET ");
		ret = 0;
		break;
=======
		ret = ((Tcl_WriteRaw(chan, "", 0) >= 0) ? 1 : -1);
		dprintf("BIO_CTRL_FLUSH returning value %li", ret);
		break;
>>>>>>> b8b9dad1
#ifdef BIO_CTRL_GET_KTLS_SEND
	case BIO_CTRL_GET_KTLS_SEND:
		dprintf("Got BIO_CTRL_GET_KTLS_SEND");
		ret = 0;
		break;
#endif
#ifdef BIO_CTRL_GET_KTLS_RECV
	case BIO_CTRL_GET_KTLS_RECV:
		dprintf("Got BIO_CTRL_GET_KTLS_RECV");
		ret = 0;
		break;
#endif
	default:
		dprintf("Got unknown control command (%i)", cmd);
<<<<<<< HEAD
		ret = 0;
		break;
    }
=======
		ret = -2;
		break;
    }

>>>>>>> b8b9dad1
    return(ret);
}

static int BioNew(BIO *bio) {
    dprintf("BioNew(%p) called", bio);
<<<<<<< HEAD

    BIO_set_init(bio, 0);
    BIO_set_data(bio, NULL);
    BIO_clear_flags(bio, -1);
=======

    BIO_set_init(bio, 0);
    BIO_set_data(bio, NULL);
    BIO_clear_flags(bio, -1);

>>>>>>> b8b9dad1
    return(1);
}

static int BioFree(BIO *bio) {
    if (bio == NULL) {
	return(0);
    }
<<<<<<< HEAD

    dprintf("BioFree(%p) called", bio);

    if (BIO_get_shutdown(bio)) {
	if (BIO_get_init(bio)) {
	    /*shutdown(bio->num, 2) */
	    /*closesocket(bio->num) */
	}

	BIO_set_init(bio, 0);
	BIO_clear_flags(bio, -1);
    }
    return(1);
}

BIO *BIO_new_tcl(State *statePtr, int flags) {
    BIO *bio;
    static BIO_METHOD *BioMethods = NULL;
#ifdef TCLTLS_SSL_USE_FASTPATH
    Tcl_Channel parentChannel;
    const Tcl_ChannelType *parentChannelType;
    void *parentChannelFdIn_p, *parentChannelFdOut_p;
    int parentChannelFdIn, parentChannelFdOut, parentChannelFd;
    int validParentChannelFd;
    int tclGetChannelHandleRet;
#endif

    dprintf("BIO_new_tcl() called");

    if (BioMethods == NULL) {
	BioMethods = BIO_meth_new(BIO_TYPE_TCL, "tcl");
	BIO_meth_set_write(BioMethods, BioWrite);
	BIO_meth_set_read(BioMethods, BioRead);
	BIO_meth_set_puts(BioMethods, BioPuts);
	BIO_meth_set_ctrl(BioMethods, BioCtrl);
	BIO_meth_set_create(BioMethods, BioNew);
	BIO_meth_set_destroy(BioMethods, BioFree);
    }

    if (statePtr == NULL) {
	dprintf("Asked to setup a NULL state, just creating the initial configuration");

	return(NULL);
    }

#ifdef TCLTLS_SSL_USE_FASTPATH
    /*
     * If the channel can be mapped back to a file descriptor, just use the file descriptor
     * with the SSL library since it will likely be optimized for this.
     */
    parentChannel = Tls_GetParent(statePtr, 0);
    parentChannelType = Tcl_GetChannelType(parentChannel);

    validParentChannelFd = 0;
    if (strcmp(parentChannelType->typeName, "tcp") == 0) {
	tclGetChannelHandleRet = Tcl_GetChannelHandle(parentChannel, TCL_READABLE, (ClientData) &parentChannelFdIn_p);
	if (tclGetChannelHandleRet == TCL_OK) {
	    tclGetChannelHandleRet = Tcl_GetChannelHandle(parentChannel, TCL_WRITABLE, (ClientData) &parentChannelFdOut_p);
	    if (tclGetChannelHandleRet == TCL_OK) {
		parentChannelFdIn = PTR2INT(parentChannelFdIn_p);
		parentChannelFdOut = PTR2INT(parentChannelFdOut_p);
		if (parentChannelFdIn == parentChannelFdOut) {
		    parentChannelFd = parentChannelFdIn;
		    validParentChannelFd = 1;
		}
	    }
=======

    dprintf("BioFree(%p) called", bio);

    if (BIO_get_shutdown(bio)) {
	if (BIO_get_init(bio)) {
	    /*shutdown(bio->num, 2) */
	    /*closesocket(bio->num) */
>>>>>>> b8b9dad1
	}
    }

    if (validParentChannelFd) {
	dprintf("We found a shortcut, this channel is backed by a socket: %i", parentChannelFdIn);
	bio = BIO_new_socket(parentChannelFd, flags);
	statePtr->flags |= TLS_TCL_FASTPATH;
	return(bio);
    }

    dprintf("Falling back to Tcl I/O for this channel");
#endif

<<<<<<< HEAD
    bio = BIO_new(BioMethods);
    BIO_set_data(bio, statePtr);
    BIO_set_shutdown(bio, flags);
    BIO_set_init(bio, 1);
    return(bio);
=======
	BIO_set_init(bio, 0);
	BIO_clear_flags(bio, -1);
    }

    return(1);
>>>>>>> b8b9dad1
}<|MERGE_RESOLUTION|>--- conflicted
+++ resolved
@@ -1,16 +1,11 @@
 /*
  * Copyright (C) 1997-2000 Matt Newman <matt@novadigm.com>
  *
-<<<<<<< HEAD
- * Provides BIO layer to interface OpenSSL to TCL.
-=======
  * Provides BIO layer to interface OpenSSL to Tcl.
->>>>>>> b8b9dad1
  */
 
 #include "tlsInt.h"
 
-<<<<<<< HEAD
 /* Called by SSL_write() */
 static int BioWrite(BIO *bio, const char *buf, int bufLen) {
     Tcl_Channel chan;
@@ -21,151 +16,13 @@
 
     dprintf("[chan=%p] BioWrite(%p, <buf>, %d)", (void *)chan, (void *) bio, bufLen);
 
-    ret = Tcl_WriteRaw(chan, buf, (Tcl_Size) bufLen);
+    ret = Tcl_WriteRaw(chan, buf, (Tcl_Size)bufLen);
 
     tclEofChan = Tcl_Eof(chan);
     tclErrno = Tcl_GetErrno();
 
     dprintf("[chan=%p] BioWrite(%d) -> %" TCL_SIZE_MODIFIER "d [tclEof=%d; tclErrno=%d]",
-	(void *) chan, bufLen, ret, tclEofChan, tclErrno);
-
-    BIO_clear_flags(bio, BIO_FLAGS_WRITE | BIO_FLAGS_SHOULD_RETRY);
-
-    if (tclEofChan && ret <= 0) {
-	dprintf("Got EOF while reading, returning a Connection Reset error which maps to Soft EOF");
-	Tcl_SetErrno(ECONNRESET);
-	ret = 0;
-
-    } else if (ret == 0) {
-	dprintf("Got 0 from Tcl_WriteRaw, and EOF is not set; ret = 0");
-	dprintf("Setting retry read flag");
-	BIO_set_retry_read(bio);
-
-    } else if (ret < 0) {
-	dprintf("We got some kind of I/O error");
-
-=======
-#ifdef TCLTLS_OPENSSL_PRE_1_1_API
-#define BIO_get_data(bio)                ((bio)->ptr)
-#define BIO_get_init(bio)                ((bio)->init)
-#define BIO_get_shutdown(bio)            ((bio)->shutdown)
-#define BIO_set_data(bio, val)           (bio)->ptr = (val)
-#define BIO_set_init(bio, val)           (bio)->init = (val)
-#define BIO_set_shutdown(bio, val)       (bio)->shutdown = (val)
-
-/* XXX: This assumes the variable being assigned to is BioMethods */
-#define BIO_meth_new(type_, name_)       (BIO_METHOD *)Tcl_Alloc(sizeof(BIO_METHOD)); \
-                                         memset(BioMethods, 0, sizeof(BIO_METHOD)); \
-                                         BioMethods->type = type_; \
-                                         BioMethods->name = name_;
-#define BIO_meth_set_write(bio, val)     (bio)->bwrite = val;
-#define BIO_meth_set_read(bio, val)      (bio)->bread = val;
-#define BIO_meth_set_puts(bio, val)      (bio)->bputs = val;
-#define BIO_meth_set_ctrl(bio, val)      (bio)->ctrl = val;
-#define BIO_meth_set_create(bio, val)    (bio)->create = val;
-#define BIO_meth_set_destroy(bio, val)   (bio)->destroy = val;
-#endif
-
-/*
- * Forward declarations
- */
-
-static int BioWrite (BIO *h, const char *buf, int num);
-static int BioRead  (BIO *h, char *buf, int num);
-static int BioPuts  (BIO *h, const char *str);
-static long BioCtrl (BIO *h, int cmd, long arg1, void *ptr);
-static int BioNew   (BIO *h);
-static int BioFree  (BIO *h);
-
-BIO *BIO_new_tcl(
-    State *statePtr,
-    int flags)
-{
-    BIO *bio;
-    static BIO_METHOD *BioMethods = NULL;
-#ifdef TCLTLS_SSL_USE_FASTPATH
-    Tcl_Channel parentChannel;
-    const Tcl_ChannelType *parentChannelType;
-    void *parentChannelFdIn_p, *parentChannelFdOut_p;
-    int parentChannelFdIn, parentChannelFdOut, parentChannelFd;
-    int validParentChannelFd;
-    int tclGetChannelHandleRet;
-#endif
-
-    dprintf("BIO_new_tcl() called");
-
-    if (BioMethods == NULL) {
-	BioMethods = BIO_meth_new(BIO_TYPE_TCL, "tcl");
-	BIO_meth_set_write(BioMethods, BioWrite);
-	BIO_meth_set_read(BioMethods, BioRead);
-	BIO_meth_set_puts(BioMethods, BioPuts);
-	BIO_meth_set_ctrl(BioMethods, BioCtrl);
-	BIO_meth_set_create(BioMethods, BioNew);
-	BIO_meth_set_destroy(BioMethods, BioFree);
-    }
-
-    if (statePtr == NULL) {
-	dprintf("Asked to setup a NULL state, just creating the initial configuration");
-
-	return(NULL);
-    }
-
-#ifdef TCLTLS_SSL_USE_FASTPATH
-    /*
-     * If the channel can be mapped back to a file descriptor, just use the file descriptor
-     * with the SSL library since it will likely be optimized for this.
-     */
-    parentChannel = Tls_GetParent(statePtr, 0);
-    parentChannelType = Tcl_GetChannelType(parentChannel);
-
-    validParentChannelFd = 0;
-    if (strcmp(parentChannelType->typeName, "tcp") == 0) {
-	tclGetChannelHandleRet = Tcl_GetChannelHandle(parentChannel, TCL_READABLE, &parentChannelFdIn_p);
-	if (tclGetChannelHandleRet == TCL_OK) {
-	    tclGetChannelHandleRet = Tcl_GetChannelHandle(parentChannel, TCL_WRITABLE, &parentChannelFdOut_p);
-	    if (tclGetChannelHandleRet == TCL_OK) {
-		parentChannelFdIn = PTR2INT(parentChannelFdIn_p);
-		parentChannelFdOut = PTR2INT(parentChannelFdOut_p);
-		if (parentChannelFdIn == parentChannelFdOut) {
-		    parentChannelFd = parentChannelFdIn;
-		    validParentChannelFd = 1;
-		}
-	    }
-	}
-    }
-
-    if (validParentChannelFd) {
-	dprintf("We found a shortcut, this channel is backed by a socket: %i", parentChannelFdIn);
-	bio = BIO_new_socket(parentChannelFd, flags);
-	statePtr->flags |= TLS_TCL_FASTPATH;
-	return(bio);
-    }
-
-    dprintf("Falling back to Tcl I/O for this channel");
-#endif
-
-    bio = BIO_new(BioMethods);
-    BIO_set_data(bio, statePtr);
-    BIO_set_shutdown(bio, flags);
-    BIO_set_init(bio, 1);
-    return(bio);
-}
-
-static int BioWrite(BIO *bio, const char *buf, int bufLen) {
-    Tcl_Channel chan;
-    int ret;
-    int tclEofChan, tclErrno;
-
-    chan = Tls_GetParent((State *) BIO_get_data(bio), 0);
-
-    dprintf("[chan=%p] BioWrite(%p, <buf>, %d)", (void *)chan, (void *) bio, bufLen);
-
-    ret = Tcl_WriteRaw(chan, buf, bufLen);
-
-    tclEofChan = Tcl_Eof(chan);
-    tclErrno = Tcl_GetErrno();
-
-    dprintf("[chan=%p] BioWrite(%d) -> %d [tclEof=%d; tclErrno=%d]", (void *) chan, bufLen, ret, tclEofChan, Tcl_GetErrno());
+	    (void *) chan, bufLen, ret, tclEofChan, tclErrno);
 
     BIO_clear_flags(bio, BIO_FLAGS_WRITE | BIO_FLAGS_SHOULD_RETRY);
 
@@ -180,18 +37,12 @@
     } else if (ret < 0) {
 	dprintf("We got some kind of I/O error");
 
->>>>>>> b8b9dad1
 	if (tclErrno == EAGAIN) {
 	    dprintf("It's EAGAIN");
 	} else {
 	    dprintf("It's an unexpected error: %s/%i", Tcl_ErrnoMsg(tclErrno), tclErrno);
 	}
     } else {
-	dprintf("Successfully wrote some data");
-    }
-
-<<<<<<< HEAD
-    } else {
 	dprintf("Successfully wrote %" TCL_SIZE_MODIFIER "d bytes of data", ret);
     }
 
@@ -203,26 +54,12 @@
 	}
     }
     return((int) ret);
-=======
-    if (ret != -1 || (ret == -1 && tclErrno == EAGAIN)) {
-	if (BIO_should_read(bio)) {
-	    dprintf("Setting should retry read flag");
-
-	    BIO_set_retry_read(bio);
-	}
-    }
-    return(ret);
->>>>>>> b8b9dad1
 }
 
 /* Called by SSL_read()*/
 static int BioRead(BIO *bio, char *buf, int bufLen) {
     Tcl_Channel chan;
-<<<<<<< HEAD
     Tcl_Size ret = 0;
-=======
-    int ret = 0;
->>>>>>> b8b9dad1
     int tclEofChan, tclErrno;
 
     chan = Tls_GetParent((State *) BIO_get_data(bio), 0);
@@ -233,21 +70,13 @@
 	return 0;
     }
 
-<<<<<<< HEAD
-    ret = Tcl_ReadRaw(chan, buf, (Tcl_Size) bufLen);
-=======
-    ret = Tcl_ReadRaw(chan, buf, bufLen);
->>>>>>> b8b9dad1
+    ret = Tcl_ReadRaw(chan, buf, (Tcl_Size)bufLen);
 
     tclEofChan = Tcl_Eof(chan);
     tclErrno = Tcl_GetErrno();
 
-<<<<<<< HEAD
     dprintf("[chan=%p] BioRead(%d) -> %" TCL_SIZE_MODIFIER "d [tclEof=%d; tclErrno=%d]",
-	(void *) chan, bufLen, ret, tclEofChan, tclErrno);
-=======
-    dprintf("[chan=%p] BioRead(%d) -> %d [tclEof=%d; tclErrno=%d]", (void *) chan, bufLen, ret, tclEofChan, tclErrno);
->>>>>>> b8b9dad1
+	    (void *) chan, bufLen, ret, tclEofChan, tclErrno);
 
     BIO_clear_flags(bio, BIO_FLAGS_READ | BIO_FLAGS_SHOULD_RETRY);
 
@@ -255,18 +84,10 @@
 	dprintf("Got EOF while reading, returning a Connection Reset error which maps to Soft EOF");
 	Tcl_SetErrno(ECONNRESET);
 	ret = 0;
-<<<<<<< HEAD
-
-=======
->>>>>>> b8b9dad1
     } else if (ret == 0) {
 	dprintf("Got 0 from Tcl_Read or Tcl_ReadRaw, and EOF is not set; ret = 0");
 	dprintf("Setting retry read flag");
 	BIO_set_retry_read(bio);
-<<<<<<< HEAD
-
-=======
->>>>>>> b8b9dad1
     } else if (ret < 0) {
 	dprintf("We got some kind of I/O error");
 
@@ -276,11 +97,6 @@
 	    dprintf("It's an unexpected error: %s/%i", Tcl_ErrnoMsg(tclErrno), tclErrno);
 	}
     } else {
-	dprintf("Successfully read some data");
-    }
-
-<<<<<<< HEAD
-    } else {
 	dprintf("Successfully read %" TCL_SIZE_MODIFIER "d bytes of data", ret);
     }
 
@@ -288,36 +104,20 @@
 	if (BIO_should_write(bio)) {
 	    dprintf("Setting should retry write flag");
 
-=======
-    if (ret != -1 || (ret == -1 && tclErrno == EAGAIN)) {
-	if (BIO_should_write(bio)) {
-	    dprintf("Setting should retry write flag");
-
->>>>>>> b8b9dad1
 	    BIO_set_retry_write(bio);
 	}
     }
 
-<<<<<<< HEAD
-    dprintf("BioRead(%p, <buf>, %d) [%p] returning %" TCL_SIZE_MODIFIER "d", (void *) bio,
-	bufLen, (void *) chan, ret);
-
-    return((int) ret);
-=======
-    dprintf("BioRead(%p, <buf>, %d) [%p] returning %i", (void *) bio, bufLen, (void *) chan, ret);
-
-    return(ret);
->>>>>>> b8b9dad1
+    dprintf("BioRead(%p, <buf>, %d) [%p] returning %" TCL_SIZE_MODIFIER "d",
+	    (void *)bio, bufLen, (void *) chan, ret);
+
+    return (int)ret;
 }
 
 static int BioPuts(BIO *bio, const char *str) {
     dprintf("BioPuts(%p, <string:%p>) called", bio, str);
 
-<<<<<<< HEAD
-    return(BioWrite(bio, str, (int) strlen(str)));
-=======
     return BioWrite(bio, str, (int) strlen(str));
->>>>>>> b8b9dad1
 }
 
 static long BioCtrl(BIO *bio, int cmd, long num, void *ptr) {
@@ -326,19 +126,11 @@
 
     chan = Tls_GetParent((State *) BIO_get_data(bio), 0);
 
-<<<<<<< HEAD
-    dprintf("BioCtrl(%p, 0x%x, 0x%lx, %p)", (void *) bio, cmd, num, ptr);
-=======
     dprintf("BioCtrl(%p, 0x%x, 0x%lx, %p)", bio, cmd, num, ptr);
->>>>>>> b8b9dad1
 
     switch (cmd) {
 	case BIO_CTRL_RESET:
 		dprintf("Got BIO_CTRL_RESET");
-<<<<<<< HEAD
-		num = 0;
-=======
->>>>>>> b8b9dad1
 		ret = 0;
 		break;
 	case BIO_C_FILE_SEEK:
@@ -371,19 +163,11 @@
 		break;
 	case BIO_CTRL_EOF:
 		dprintf("Got BIO_CTRL_EOF");
-<<<<<<< HEAD
 		ret = ((chan) ? Tcl_Eof(chan) : 1);
 		break;
 	case BIO_CTRL_PENDING:
 		dprintf("Got BIO_CTRL_PENDING");
 		ret = ((chan) ? ((Tcl_InputBuffered(chan) ? 1 : 0)) : 0);
-=======
-		ret = Tcl_Eof(chan);
-		break;
-	case BIO_CTRL_PENDING:
-		dprintf("Got BIO_CTRL_PENDING");
-		ret = ((chan) ? Tcl_InputBuffered(chan) : 0);
->>>>>>> b8b9dad1
 		dprintf("BIO_CTRL_PENDING(%d)", (int) ret);
 		break;
 	case BIO_CTRL_WPENDING:
@@ -395,7 +179,6 @@
 		break;
 	case BIO_CTRL_FLUSH:
 		dprintf("Got BIO_CTRL_FLUSH");
-<<<<<<< HEAD
 		ret = ((chan) && (Tcl_WriteRaw(chan, "", 0) >= 0) ? 1 : -1);
 		dprintf("BIO_CTRL_FLUSH returning value %li", ret);
 		break;
@@ -415,11 +198,6 @@
 		dprintf("Got BIO_CTRL_GET ");
 		ret = 0;
 		break;
-=======
-		ret = ((Tcl_WriteRaw(chan, "", 0) >= 0) ? 1 : -1);
-		dprintf("BIO_CTRL_FLUSH returning value %li", ret);
-		break;
->>>>>>> b8b9dad1
 #ifdef BIO_CTRL_GET_KTLS_SEND
 	case BIO_CTRL_GET_KTLS_SEND:
 		dprintf("Got BIO_CTRL_GET_KTLS_SEND");
@@ -434,41 +212,25 @@
 #endif
 	default:
 		dprintf("Got unknown control command (%i)", cmd);
-<<<<<<< HEAD
-		ret = 0;
-		break;
-    }
-=======
 		ret = -2;
 		break;
     }
-
->>>>>>> b8b9dad1
-    return(ret);
+    return ret;
 }
 
 static int BioNew(BIO *bio) {
     dprintf("BioNew(%p) called", bio);
-<<<<<<< HEAD
 
     BIO_set_init(bio, 0);
     BIO_set_data(bio, NULL);
     BIO_clear_flags(bio, -1);
-=======
-
-    BIO_set_init(bio, 0);
-    BIO_set_data(bio, NULL);
-    BIO_clear_flags(bio, -1);
-
->>>>>>> b8b9dad1
-    return(1);
+    return 1;
 }
 
 static int BioFree(BIO *bio) {
     if (bio == NULL) {
 	return(0);
     }
-<<<<<<< HEAD
 
     dprintf("BioFree(%p) called", bio);
 
@@ -481,7 +243,7 @@
 	BIO_set_init(bio, 0);
 	BIO_clear_flags(bio, -1);
     }
-    return(1);
+    return 1;
 }
 
 BIO *BIO_new_tcl(State *statePtr, int flags) {
@@ -535,15 +297,6 @@
 		    validParentChannelFd = 1;
 		}
 	    }
-=======
-
-    dprintf("BioFree(%p) called", bio);
-
-    if (BIO_get_shutdown(bio)) {
-	if (BIO_get_init(bio)) {
-	    /*shutdown(bio->num, 2) */
-	    /*closesocket(bio->num) */
->>>>>>> b8b9dad1
 	}
     }
 
@@ -557,17 +310,9 @@
     dprintf("Falling back to Tcl I/O for this channel");
 #endif
 
-<<<<<<< HEAD
     bio = BIO_new(BioMethods);
     BIO_set_data(bio, statePtr);
     BIO_set_shutdown(bio, flags);
     BIO_set_init(bio, 1);
     return(bio);
-=======
-	BIO_set_init(bio, 0);
-	BIO_clear_flags(bio, -1);
-    }
-
-    return(1);
->>>>>>> b8b9dad1
 }