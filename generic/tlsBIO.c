--- conflicted
+++ resolved
@@ -6,9 +6,6 @@
 
 #include "tlsInt.h"
 
-<<<<<<< HEAD
-/* Called by SSL_write() */
-=======
 #ifdef TCLTLS_OPENSSL_PRE_1_1_API
 #define BIO_get_data(bio)                ((bio)->ptr)
 #define BIO_get_init(bio)                ((bio)->init)
@@ -43,7 +40,6 @@
 static int BioFree  (BIO *h);
 #endif
 
->>>>>>> b14fb80a
 static int BioWrite(BIO *bio, const char *buf, int bufLen) {
     Tcl_Channel chan;
     Tcl_Size ret;
@@ -59,11 +55,7 @@
     tclErrno = Tcl_GetErrno();
 
     dprintf("[chan=%p] BioWrite(%d) -> %" TCL_SIZE_MODIFIER "d [tclEof=%d; tclErrno=%d]",
-<<<<<<< HEAD
-	    (void *) chan, bufLen, ret, tclEofChan, tclErrno);
-=======
 	    chan, bufLen, ret, tclEofChan, tclErrno);
->>>>>>> b14fb80a
 
     BIO_clear_flags(bio, BIO_FLAGS_WRITE | BIO_FLAGS_SHOULD_RETRY);
 
@@ -94,11 +86,7 @@
 	    BIO_set_retry_read(bio);
 	}
     }
-<<<<<<< HEAD
-    return((int) ret);
-=======
     return (int)ret;
->>>>>>> b14fb80a
 }
 
 /* Called by SSL_read()*/
@@ -121,11 +109,7 @@
     tclErrno = Tcl_GetErrno();
 
     dprintf("[chan=%p] BioRead(%d) -> %" TCL_SIZE_MODIFIER "d [tclEof=%d; tclErrno=%d]",
-<<<<<<< HEAD
-	    (void *) chan, bufLen, ret, tclEofChan, tclErrno);
-=======
 	    chan, bufLen, ret, tclEofChan, tclErrno);
->>>>>>> b14fb80a
 
     BIO_clear_flags(bio, BIO_FLAGS_READ | BIO_FLAGS_SHOULD_RETRY);
 
@@ -158,11 +142,7 @@
     }
 
     dprintf("BioRead(%p, <buf>, %d) [%p] returning %" TCL_SIZE_MODIFIER "d",
-<<<<<<< HEAD
-	    (void *)bio, bufLen, (void *) chan, ret);
-=======
 	    bio, bufLen, (void *) chan, ret);
->>>>>>> b14fb80a
 
     return (int)ret;
 }
@@ -235,45 +215,30 @@
 		ret = ((chan) && (Tcl_WriteRaw(chan, "", 0) >= 0) ? 1 : -1);
 		dprintf("BIO_CTRL_FLUSH returning value %li", ret);
 		break;
-<<<<<<< HEAD
-=======
 #ifdef BIO_CTRL_PUSH
->>>>>>> b14fb80a
 	case BIO_CTRL_PUSH:
 		dprintf("Got BIO_CTRL_PUSH");
 		ret = 0;
 		break;
-<<<<<<< HEAD
-=======
 #endif
 #ifdef BIO_CTRL_POP
->>>>>>> b14fb80a
 	case BIO_CTRL_POP:
 		dprintf("Got BIO_CTRL_POP");
 		ret = 0;
 		break;
-<<<<<<< HEAD
-=======
 #endif
 #ifdef BIO_CTRL_SET
->>>>>>> b14fb80a
 	case BIO_CTRL_SET:
 		dprintf("Got BIO_CTRL_SET");
 		ret = 0;
 		break;
-<<<<<<< HEAD
-=======
 #endif
 #ifdef BIO_CTRL_GET
->>>>>>> b14fb80a
 	case BIO_CTRL_GET :
 		dprintf("Got BIO_CTRL_GET ");
 		ret = 0;
 		break;
-<<<<<<< HEAD
-=======
-#endif
->>>>>>> b14fb80a
+#endif
 #ifdef BIO_CTRL_GET_KTLS_SEND
 	case BIO_CTRL_GET_KTLS_SEND:
 		dprintf("Got BIO_CTRL_GET_KTLS_SEND");
@@ -322,14 +287,10 @@
     return 1;
 }
 
-<<<<<<< HEAD
-BIO *BIO_new_tcl(State *statePtr, int flags) {
-=======
 BIO *BIO_new_tcl(
     State *statePtr,
     int flags)
 {
->>>>>>> b14fb80a
     BIO *bio;
     static BIO_METHOD *BioMethods = NULL;
 #ifdef TCLTLS_SSL_USE_FASTPATH
@@ -358,43 +319,6 @@
 
 	return(NULL);
     }
-<<<<<<< HEAD
-
-#ifdef TCLTLS_SSL_USE_FASTPATH
-    /*
-     * If the channel can be mapped back to a file descriptor, just use the file descriptor
-     * with the SSL library since it will likely be optimized for this.
-     */
-    parentChannel = Tls_GetParent(statePtr, 0);
-    parentChannelType = Tcl_GetChannelType(parentChannel);
-
-    validParentChannelFd = 0;
-    if (strcmp(parentChannelType->typeName, "tcp") == 0) {
-	tclGetChannelHandleRet = Tcl_GetChannelHandle(parentChannel, TCL_READABLE, (ClientData) &parentChannelFdIn_p);
-	if (tclGetChannelHandleRet == TCL_OK) {
-	    tclGetChannelHandleRet = Tcl_GetChannelHandle(parentChannel, TCL_WRITABLE, (ClientData) &parentChannelFdOut_p);
-	    if (tclGetChannelHandleRet == TCL_OK) {
-		parentChannelFdIn = PTR2INT(parentChannelFdIn_p);
-		parentChannelFdOut = PTR2INT(parentChannelFdOut_p);
-		if (parentChannelFdIn == parentChannelFdOut) {
-		    parentChannelFd = parentChannelFdIn;
-		    validParentChannelFd = 1;
-		}
-	    }
-	}
-    }
-
-    if (validParentChannelFd) {
-	dprintf("We found a shortcut, this channel is backed by a socket: %i", parentChannelFdIn);
-	bio = BIO_new_socket(parentChannelFd, flags);
-	statePtr->flags |= TLS_TCL_FASTPATH;
-	return(bio);
-    }
-
-    dprintf("Falling back to Tcl I/O for this channel");
-#endif
-
-=======
 
 #ifdef TCLTLS_SSL_USE_FASTPATH
     /*
@@ -430,7 +354,6 @@
     dprintf("Falling back to Tcl I/O for this channel");
 #endif
 
->>>>>>> b14fb80a
     bio = BIO_new(BioMethods);
     BIO_set_data(bio, statePtr);
     BIO_set_shutdown(bio, flags);
