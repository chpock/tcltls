--- conflicted
+++ resolved
@@ -18,7 +18,6 @@
  */
 
 #include "tlsInt.h"
-#include <errno.h>
 
 /*
  * Forward declarations
@@ -93,19 +92,12 @@
     Tcl_Interp *interp,		/* For errors - can be NULL. */
     int flags)			/* Flags to close read and/or write side of channel */
 {
-<<<<<<< HEAD
-    dprintf("TlsClose2Proc(%p)", instanceData);
-
-    if (!(flags & (TCL_CLOSE_READ|TCL_CLOSE_WRITE))) {
-	return TlsCloseProc(instanceData, interp);
-=======
     State *statePtr = (State *)instanceData;
 
     dprintf("TlsClose2Proc(%p)", statePtr);
 
     if ((flags&(TCL_CLOSE_READ|TCL_CLOSE_WRITE))) {
 	return EINVAL;
->>>>>>> 59276ad7
     }
     Tls_Clean(statePtr);
     Tcl_EventuallyFree(statePtr, Tls_Free);
@@ -261,10 +253,6 @@
 	    statePtr->flags |= TLS_TCL_HANDSHAKE_FAILED;
 	    return(-1);
 
-<<<<<<< HEAD
-=======
-		return -1;
->>>>>>> 59276ad7
 	case SSL_ERROR_SSL:
 	    /* A non-recoverable, fatal error in the SSL library occurred, usually a protocol error */
 	    dprintf("SSL_ERROR_SSL: Got permanent fatal SSL error, aborting immediately");
@@ -621,10 +609,7 @@
 	    break;
 	default:
 	    dprintf("unknown error: %d", err);
-<<<<<<< HEAD
 	    Tls_Error(statePtr, "Unknown error");
-=======
->>>>>>> 59276ad7
 	    break;
     }
 
@@ -783,7 +768,6 @@
     dprintf("Registering our interest in the lower channel (chan=%p)", (void *) downChan);
     watchProc = Tcl_ChannelWatchProc(Tcl_GetChannelType(downChan));
     watchProc(Tcl_GetChannelInstanceData(downChan), mask);
-
 
     /*
      * Management of the internal timer.
@@ -915,15 +899,6 @@
  *------------------------------------------------------*
  */
 static void TlsChannelHandlerTimer(void *clientData) {
-<<<<<<< HEAD
-    State *statePtr = (State *) clientData;
-    int mask = 0;
-
-    dprintf("Called");
-
-    statePtr->timer = (Tcl_TimerToken) NULL;
-
-=======
     State *statePtr = (State *)clientData;
     int mask = 0;
 
@@ -931,7 +906,6 @@
 
     statePtr->timer = (Tcl_TimerToken) NULL;
 
->>>>>>> 59276ad7
     if (BIO_wpending(statePtr->bio)) {
 	dprintf("[chan=%p] BIO writable", statePtr->self);
 
@@ -959,11 +933,7 @@
 	dprintf("Asked to get the parent channel while we are using FastPath -- returning NULL");
 	return(NULL);
     }
-<<<<<<< HEAD
-    return(Tcl_GetStackedChannel(statePtr->self));
-=======
     return Tcl_GetStackedChannel(statePtr->self);
->>>>>>> 59276ad7
 }
 
 /*
