--- conflicted
+++ resolved
@@ -128,10 +128,6 @@
 
     if (!(statePtr->flags & TLS_TCL_INIT)) {
 	dprintf("Tls_WaitForConnect called on already initialized channel -- returning with immediate success");
-<<<<<<< HEAD
-=======
-	*errorCodePtr = 0;
->>>>>>> ed40ffcc
 	return 0;
     }
 
@@ -147,10 +143,7 @@
 	    dprintf("Asked to wait for a TLS handshake that has already failed.  Returning soft error");
 	    *errorCodePtr = ECONNRESET;
 	}
-<<<<<<< HEAD
 	Tls_Error(statePtr, "Wait for failed handshake");
-=======
->>>>>>> ed40ffcc
 	return -1;
     }
 
@@ -206,10 +199,7 @@
 	    if (statePtr->flags & TLS_TCL_ASYNC) {
 		dprintf("Returning EAGAIN so that it can be retried later");
 		*errorCodePtr = EAGAIN;
-<<<<<<< HEAD
 		Tls_Error(statePtr, "Handshake not complete, will retry later");
-=======
->>>>>>> ed40ffcc
 		return -1;
 	    } else {
 		dprintf("Doing so now");
@@ -229,17 +219,12 @@
 	    break;
 
 	case SSL_ERROR_ZERO_RETURN:
-<<<<<<< HEAD
 	    /* The TLS/SSL peer has closed the connection for writing by sending the close_notify alert */
 	    dprintf("SSL_ERROR_ZERO_RETURN: Connect returned an invalid value...");
 	    *errorCodePtr = EINVAL;
 	    Tls_Error(statePtr, "Peer has closed the connection for writing by sending the close_notify alert");
 	    return -1;
 
-=======
-	    dprintf("SSL_ERROR_ZERO_RETURN: Connect returned an invalid value...")
-	    return -1;
->>>>>>> ed40ffcc
 	case SSL_ERROR_SYSCALL:
 	    /* Some non-recoverable, fatal I/O error occurred */
 	    dprintf("SSL_ERROR_SYSCALL");
@@ -290,25 +275,6 @@
 	    return -1;
     }
 
-<<<<<<< HEAD
-=======
-#if 0
-    if (statePtr->flags & TLS_TCL_SERVER) {
-	dprintf("This is an TLS server, checking the certificate for the peer");
-
-	err = SSL_get_verify_result(statePtr->ssl);
-	if (err != X509_V_OK) {
-		dprintf("Invalid certificate, returning in failure");
-
-		Tls_Error(statePtr, (char *)X509_verify_cert_error_string(err));
-		statePtr->flags |= TLS_TCL_HANDSHAKE_FAILED;
-		*errorCodePtr = ECONNABORTED;
-		return -1;
-	}
-    }
-#endif
-
->>>>>>> ed40ffcc
     dprintf("Removing the \"TLS_TCL_INIT\" flag since we have completed the handshake");
     statePtr->flags &= ~TLS_TCL_INIT;
 
@@ -764,7 +730,6 @@
 {
     Tcl_Channel     downChan;
     State *statePtr = (State *)instanceData;
-    Tcl_DriverWatchProc *watchProc;
 
     dprintf("TlsWatchProc(0x%x)", mask);
 
@@ -783,8 +748,7 @@
 	dprintf("Asked to watch a socket with a failed handshake -- nothing can happen here");
 	dprintf("Unregistering interest in the lower channel");
 
-	watchProc = Tcl_ChannelWatchProc(Tcl_GetChannelType(downChan));
-	watchProc(Tcl_GetChannelInstanceData(downChan), 0);
+	Tcl_GetChannelType(downChan)->watchProc(Tcl_GetChannelInstanceData(downChan), 0);
 	statePtr->watchMask = 0;
 	return;
     }
@@ -799,8 +763,7 @@
      * the request down, unchanged.
      */
     dprintf("Registering our interest in the lower channel (chan=%p)", (void *) downChan);
-    watchProc = Tcl_ChannelWatchProc(Tcl_GetChannelType(downChan));
-    watchProc(Tcl_GetChannelInstanceData(downChan), mask);
+    Tcl_GetChannelType(downChan)->watchProc(Tcl_GetChannelInstanceData(downChan), mask);
 
     /*
      * Management of the internal timer.
