--- conflicted
+++ resolved
@@ -23,11 +23,7 @@
 /*
  * Forward declarations
  */
-<<<<<<< HEAD
-static void TlsChannelHandlerTimer(ClientData clientData);
-=======
 static void TlsChannelHandlerTimer(void *clientData);
->>>>>>> b8b9dad1
 
 /*
  *-------------------------------------------------------------------
@@ -45,11 +41,7 @@
  *
  *-------------------------------------------------------------------
  */
-<<<<<<< HEAD
-static int TlsBlockModeProc(ClientData instanceData, int mode) {
-=======
 static int TlsBlockModeProc(void *instanceData, int mode) {
->>>>>>> b8b9dad1
     State *statePtr = (State *) instanceData;
 
     if (mode == TCL_MODE_NONBLOCKING) {
@@ -79,32 +71,11 @@
  *
  *-------------------------------------------------------------------
  */
-<<<<<<< HEAD
-static int TlsCloseProc(ClientData instanceData, Tcl_Interp *interp) {
-    State *statePtr = (State *) instanceData;
-
-    dprintf("TlsCloseProc(%p)", (void *) statePtr);
-
-    Tls_Clean(statePtr);
-    Tcl_EventuallyFree((ClientData)statePtr, Tls_Free);
-    return(0);
-}
-
-static int TlsClose2Proc(ClientData instanceData,    /* The socket state. */
-    Tcl_Interp *interp,		/* For errors - can be NULL. */
-    int flags)			/* Flags to close read and/or write side of channel */
-{
-    State *statePtr = (State *) instanceData;
-
-    dprintf("TlsClose2Proc(%p)", (void *) statePtr);
-
-    if ((flags & (TCL_CLOSE_READ|TCL_CLOSE_WRITE)) == 0) {
-=======
 static int TlsCloseProc(
     void *instanceData,
     TCL_UNUSED(Tcl_Interp *))
 {
-    State *statePtr = (State *) instanceData;
+    State *statePtr = (State *)instanceData;
 
     dprintf("TlsCloseProc(%p)", statePtr);
 
@@ -118,8 +89,9 @@
     Tcl_Interp *interp,		/* For errors - can be NULL. */
     int flags)			/* Flags to close read and/or write side of channel */
 {
-    if (!(flags&(TCL_CLOSE_READ|TCL_CLOSE_WRITE))) {
->>>>>>> b8b9dad1
+    dprintf("TlsClose2Proc(%p)", instanceData);
+
+    if (!(flags & (TCL_CLOSE_READ|TCL_CLOSE_WRITE))) {
 	return TlsCloseProc(instanceData, interp);
     }
     return EINVAL;
@@ -142,22 +114,13 @@
     unsigned long backingError;
     int err, rc;
     int bioShouldRetry;
-<<<<<<< HEAD
     *errorCodePtr = 0;
 
-    dprintf("WaitForConnect(%p)", (void *) statePtr);
-=======
-
     dprintf("WaitForConnect(%p)", statePtr);
->>>>>>> b8b9dad1
     dprintFlags(statePtr);
 
     if (!(statePtr->flags & TLS_TCL_INIT)) {
 	dprintf("Tls_WaitForConnect called on already initialized channel -- returning with immediate success");
-<<<<<<< HEAD
-=======
-	*errorCodePtr = 0;
->>>>>>> b8b9dad1
 	return(0);
     }
 
@@ -173,22 +136,17 @@
 	    dprintf("Asked to wait for a TLS handshake that has already failed.  Returning soft error");
 	    *errorCodePtr = ECONNRESET;
 	}
-<<<<<<< HEAD
 	Tls_Error(statePtr, "Wait for failed handshake");
-=======
->>>>>>> b8b9dad1
 	return(-1);
     }
 
     for (;;) {
-<<<<<<< HEAD
 	ERR_clear_error();
 
 	/* Not initialized yet! Also calls SSL_do_handshake. */
 	if (statePtr->flags & TLS_TCL_SERVER) {
 	    dprintf("Calling SSL_accept()");
 	    err = SSL_accept(statePtr->ssl);
-
 	} else {
 	    dprintf("Calling SSL_connect()");
 	    err = SSL_connect(statePtr->ssl);
@@ -323,136 +281,7 @@
 
     dprintf("Returning in success");
     *errorCodePtr = 0;
-    return(0);
-=======
-	/* Not initialized yet! */
-	if (statePtr->flags & TLS_TCL_SERVER) {
-	    dprintf("Calling SSL_accept()");
-
-		err = SSL_accept(statePtr->ssl);
-	} else {
-	    dprintf("Calling SSL_connect()");
-	    err = SSL_connect(statePtr->ssl);
-	}
-
-	if (err > 0) {
-	    dprintf("That seems to have gone okay");
-
-	    err = BIO_flush(statePtr->bio);
-	    if (err <= 0) {
-		dprintf("Flushing the lower layers failed, this will probably terminate this session");
-	    }
-	}
-
-	rc = SSL_get_error(statePtr->ssl, err);
-
-	dprintf("Got error: %i (rc = %i)", err, rc);
-
-	bioShouldRetry = 0;
-	if (err <= 0) {
-	    if (rc == SSL_ERROR_WANT_CONNECT || rc == SSL_ERROR_WANT_ACCEPT || rc == SSL_ERROR_WANT_READ || rc == SSL_ERROR_WANT_WRITE) {
-		bioShouldRetry = 1;
-	    } else if (BIO_should_retry(statePtr->bio)) {
-		bioShouldRetry = 1;
-	    } else if (rc == SSL_ERROR_SYSCALL && Tcl_GetErrno() == EAGAIN) {
-		bioShouldRetry = 1;
-	    }
-	} else {
-	    if (!SSL_is_init_finished(statePtr->ssl)) {
-		bioShouldRetry = 1;
-	    }
-	}
-
-	if (bioShouldRetry) {
-	    dprintf("The I/O did not complete -- but we should try it again");
-
-	    if (statePtr->flags & TLS_TCL_ASYNC) {
-		dprintf("Returning EAGAIN so that it can be retried later");
-		*errorCodePtr = EAGAIN;
-		return(-1);
-	    } else {
-		dprintf("Doing so now");
-		continue;
-	    }
-	}
-
-	dprintf("We have either completely established the session or completely failed it -- there is no more need to ever retry it though");
-	break;
-    }
-
-
-    *errorCodePtr = EINVAL;
-
-    switch (rc) {
-	case SSL_ERROR_NONE:
-	    /* The connection is up, we are done here */
-	    dprintf("The connection is up");
-	    break;
-	case SSL_ERROR_ZERO_RETURN:
-	    dprintf("SSL_ERROR_ZERO_RETURN: Connect returned an invalid value...")
-	    return(-1);
-	case SSL_ERROR_SYSCALL:
-	    backingError = ERR_get_error();
-
-	    if (backingError == 0 && err == 0) {
-		dprintf("EOF reached")
-		*errorCodePtr = ECONNRESET;
-	    } else if (backingError == 0 && err == -1) {
-		dprintf("I/O error occurred (errno = %lu)", (unsigned long) Tcl_GetErrno());
-		*errorCodePtr = Tcl_GetErrno();
-		if (*errorCodePtr == ECONNRESET) {
-		    *errorCodePtr = ECONNABORTED;
-		}
-	    } else {
-		dprintf("I/O error occurred (backingError = %lu)", backingError);
-		*errorCodePtr = backingError;
-		if (*errorCodePtr == ECONNRESET) {
-		    *errorCodePtr = ECONNABORTED;
-		}
-		}
-
-		statePtr->flags |= TLS_TCL_HANDSHAKE_FAILED;
-
-		return(-1);
-	case SSL_ERROR_SSL:
-	    dprintf("Got permanent fatal SSL error, aborting immediately");
-		Tls_Error(statePtr, (char *)ERR_reason_error_string(ERR_get_error()));
-	    statePtr->flags |= TLS_TCL_HANDSHAKE_FAILED;
-	    *errorCodePtr = ECONNABORTED;
-	    return(-1);
-	case SSL_ERROR_WANT_CONNECT:
-	case SSL_ERROR_WANT_ACCEPT:
-	case SSL_ERROR_WANT_X509_LOOKUP:
-	default:
-	    dprintf("We got a confusing reply: %i", rc);
-	    *errorCodePtr = Tcl_GetErrno();
-	    dprintf("ERR(%d, %d) ", rc, *errorCodePtr);
-	    return(-1);
-    }
-
-#if 0
-    if (statePtr->flags & TLS_TCL_SERVER) {
-	dprintf("This is an TLS server, checking the certificate for the peer");
-
-	err = SSL_get_verify_result(statePtr->ssl);
-	if (err != X509_V_OK) {
-		dprintf("Invalid certificate, returning in failure");
-
-		Tls_Error(statePtr, (char *)X509_verify_cert_error_string(err));
-		statePtr->flags |= TLS_TCL_HANDSHAKE_FAILED;
-		*errorCodePtr = ECONNABORTED;
-		return(-1);
-	}
-    }
-#endif
-
-    dprintf("Removing the \"TLS_TCL_INIT\" flag since we have completed the handshake");
-    statePtr->flags &= ~TLS_TCL_INIT;
-
-    dprintf("Returning in success");
-    *errorCodePtr = 0;
     return 0;
->>>>>>> b8b9dad1
 }
 
 /*
@@ -472,14 +301,19 @@
  *
  *-------------------------------------------------------------------
  */
-static int TlsInputProc(ClientData instanceData, char *buf, int bufSize, int *errorCodePtr) {
+
+static int TlsInputProc(
+    void *instanceData,
+    char *buf,
+    int bufSize,
+    int *errorCodePtr)
+{
     unsigned long backingError;
     State *statePtr = (State *) instanceData;
     int bytesRead;
     int tlsConnect;
     int err;
 
-<<<<<<< HEAD
     *errorCodePtr = 0;
 
     dprintf("BIO_read(%d)", bufSize);
@@ -609,121 +443,7 @@
     }
 
     dprintf("Input(%d) -> %d [%d]", bufSize, bytesRead, *errorCodePtr);
-    return(bytesRead);
-=======
-static int TlsInputProc(
-    void *instanceData,
-    char *buf,
-    int bufSize,
-    int *errorCodePtr)
-{
-    unsigned long backingError;
-    State *statePtr = (State *) instanceData;
-    int bytesRead;
-    int tlsConnect;
-    int err;
-
-    *errorCodePtr = 0;
-
-    dprintf("BIO_read(%d)", bufSize);
-
-    if (statePtr->flags & TLS_TCL_CALLBACK) {
-	/* don't process any bytes while verify callback is running */
-	dprintf("Callback is running, reading 0 bytes");
-	return(0);
-    }
-
-    dprintf("Calling Tls_WaitForConnect");
-    tlsConnect = Tls_WaitForConnect(statePtr, errorCodePtr, 0);
-    if (tlsConnect < 0) {
-	dprintf("Got an error waiting to connect (tlsConnect = %i, *errorCodePtr = %i)", tlsConnect, *errorCodePtr);
-
-	bytesRead = -1;
-	if (*errorCodePtr == ECONNRESET) {
-	    dprintf("Got connection reset");
-	    /* Soft EOF */
-	    *errorCodePtr = 0;
-	    bytesRead = 0;
-	}
-	return(bytesRead);
-    }
-
-    /*
-     * We need to clear the SSL error stack now because we sometimes reach
-     * this function with leftover errors in the stack.  If BIO_read
-     * returns -1 and intends EAGAIN, there is a leftover error, it will be
-     * misconstrued as an error, not EAGAIN.
-     *
-     * Alternatively, we may want to handle the <0 return codes from
-     * BIO_read specially (as advised in the RSA docs).  TLS's lower level BIO
-     * functions play with the retry flags though, and this seems to work
-     * correctly.  Similar fix in TlsOutputProc. - hobbs
-     */
-    ERR_clear_error();
-    bytesRead = BIO_read(statePtr->bio, buf, bufSize);
-    dprintf("BIO_read -> %d", bytesRead);
-
-    err = SSL_get_error(statePtr->ssl, bytesRead);
-
-#if 0
-    if (bytesRead <= 0) {
-	if (BIO_should_retry(statePtr->bio)) {
-	    dprintf("I/O failed, will retry based on EAGAIN");
-	    *errorCodePtr = EAGAIN;
-	}
-    }
-#endif
-
-    switch (err) {
-	case SSL_ERROR_NONE:
-	    dprintBuffer(buf, bytesRead);
-	    break;
-	case SSL_ERROR_SSL:
-	    dprintf("SSL negotiation error, indicating that the connection has been aborted");
-
-	    Tls_Error(statePtr, TCLTLS_SSL_ERROR(statePtr->ssl, bytesRead));
-	    *errorCodePtr = ECONNABORTED;
-	    bytesRead = -1;
-
-	    break;
-	case SSL_ERROR_SYSCALL:
-		backingError = ERR_get_error();
-
-		if (backingError == 0 && bytesRead == 0) {
-				dprintf("EOF reached")
-				*errorCodePtr = 0;
-				bytesRead = 0;
-		} else if (backingError == 0 && bytesRead == -1) {
-				dprintf("I/O error occurred (errno = %lu)", (unsigned long) Tcl_GetErrno());
-				*errorCodePtr = Tcl_GetErrno();
-				bytesRead = -1;
-		} else {
-				dprintf("I/O error occurred (backingError = %lu)", backingError);
-				*errorCodePtr = backingError;
-				bytesRead = -1;
-		}
-
-		break;
-		case SSL_ERROR_ZERO_RETURN:
-			dprintf("Got SSL_ERROR_ZERO_RETURN, this means an EOF has been reached");
-			bytesRead = 0;
-			*errorCodePtr = 0;
-			break;
-		case SSL_ERROR_WANT_READ:
-			dprintf("Got SSL_ERROR_WANT_READ, mapping this to EAGAIN");
-			bytesRead = -1;
-			*errorCodePtr = EAGAIN;
-			break;
-		default:
-			dprintf("Unknown error (err = %i), mapping to EOF", err);
-		*errorCodePtr = 0;
-		bytesRead = 0;
-		break;
-    }
-
-    dprintf("Input(%d) -> %d [%d]", bufSize, bytesRead, *errorCodePtr);
     return bytesRead;
->>>>>>> b8b9dad1
 }
 
 /*
@@ -743,26 +463,7 @@
  *
  *-------------------------------------------------------------------
  */
-static int TlsOutputProc(ClientData instanceData, const char *buf, int toWrite, int *errorCodePtr) {
-    unsigned long backingError;
-    State *statePtr = (State *) instanceData;
-    int written, err;
-    int tlsConnect;
-
-<<<<<<< HEAD
-    *errorCodePtr = 0;
-
-    dprintf("BIO_write(%p, %d)", (void *) statePtr, toWrite);
-    dprintBuffer(buf, toWrite);
-
-    if (statePtr->flags & TLS_TCL_CALLBACK) {
-	dprintf("Don't process output while callbacks are running");
-	written = -1;
-	*errorCodePtr = EAGAIN;
-	return(-1);
-    }
-
-=======
+
 static int TlsOutputProc(
     void *instanceData,
     const char *buf,
@@ -786,15 +487,11 @@
 	return(-1);
     }
 
->>>>>>> b8b9dad1
     dprintf("Calling Tls_WaitForConnect");
     tlsConnect = Tls_WaitForConnect(statePtr, errorCodePtr, 1);
     if (tlsConnect < 0) {
 	dprintf("Got an error waiting to connect (tlsConnect = %i, *errorCodePtr = %i)", tlsConnect, *errorCodePtr);
-<<<<<<< HEAD
 	Tls_Error(statePtr, strerror(*errorCodePtr));
-=======
->>>>>>> b8b9dad1
 
 	written = -1;
 	if (*errorCodePtr == ECONNRESET) {
@@ -812,10 +509,7 @@
 
 	if (err <= 0) {
 	    dprintf("Flushing failed");
-<<<<<<< HEAD
 	    Tls_Error(statePtr, "Flush failed");
-=======
->>>>>>> b8b9dad1
 
 	    *errorCodePtr = EIO;
 	    written = 0;
@@ -826,7 +520,6 @@
 	*errorCodePtr = 0;
 	return(0);
     }
-<<<<<<< HEAD
 
     /*
      * We need to clear the SSL error stack now because we sometimes reach
@@ -845,93 +538,45 @@
 
     err = SSL_get_error(statePtr->ssl, written);
     backingError = ERR_get_error();
-
-=======
-
-    /*
-     * We need to clear the SSL error stack now because we sometimes reach
-     * this function with leftover errors in the stack.  If BIO_write
-     * returns -1 and intends EAGAIN, there is a leftover error, it will be
-     * misconstrued as an error, not EAGAIN.
-     *
-     * Alternatively, we may want to handle the <0 return codes from
-     * BIO_write specially (as advised in the RSA docs).  TLS's lower level
-     * BIO functions play with the retry flags though, and this seems to
-     * work correctly.  Similar fix in TlsInputProc. - hobbs
-     */
-    ERR_clear_error();
-    written = BIO_write(statePtr->bio, buf, toWrite);
-    dprintf("BIO_write(%p, %d) -> [%d]", (void *) statePtr, toWrite, written);
-
-    err = SSL_get_error(statePtr->ssl, written);
->>>>>>> b8b9dad1
     switch (err) {
 	case SSL_ERROR_NONE:
 	    if (written < 0) {
 		written = 0;
 	    }
 	    break;
-<<<<<<< HEAD
-
-=======
->>>>>>> b8b9dad1
 	case SSL_ERROR_WANT_WRITE:
 	    dprintf("Got SSL_ERROR_WANT_WRITE, mapping it to EAGAIN");
 	    *errorCodePtr = EAGAIN;
 	    written = -1;
-<<<<<<< HEAD
 	    Tls_Error(statePtr, "SSL_ERROR_WANT_WRITE");
 	    break;
-
 	case SSL_ERROR_WANT_READ:
 	    dprintf(" write R BLOCK");
 	    Tls_Error(statePtr, "SSL_ERROR_WANT_READ");
 	    break;
-
 	case SSL_ERROR_WANT_X509_LOOKUP:
 	    dprintf(" write X BLOCK");
 	    Tls_Error(statePtr, "SSL_ERROR_WANT_X509_LOOKUP");
 	    break;
-
-=======
-	    break;
-	case SSL_ERROR_WANT_READ:
-	    dprintf(" write R BLOCK");
-	    break;
-	case SSL_ERROR_WANT_X509_LOOKUP:
-	    dprintf(" write X BLOCK");
-	    break;
->>>>>>> b8b9dad1
 	case SSL_ERROR_ZERO_RETURN:
 	    dprintf(" closed");
 	    written = 0;
 	    *errorCodePtr = 0;
-<<<<<<< HEAD
 	    Tls_Error(statePtr, "Peer has closed the connection for writing by sending the close_notify alert");
 	    break;
-
 	case SSL_ERROR_SYSCALL:
 	    /* Some non-recoverable, fatal I/O error occurred */
-=======
-	    break;
-	case SSL_ERROR_SYSCALL:
-	    backingError = ERR_get_error();
->>>>>>> b8b9dad1
 
 	    if (backingError == 0 && written == 0) {
 		dprintf("EOF reached")
 		*errorCodePtr = 0;
 		written = 0;
-<<<<<<< HEAD
 		Tls_Error(statePtr, "EOF reached");
 
-=======
->>>>>>> b8b9dad1
 	    } else if (backingError == 0 && written == -1) {
 		dprintf("I/O error occurred (errno = %lu)", (unsigned long) Tcl_GetErrno());
 		*errorCodePtr = Tcl_GetErrno();
 		written = -1;
-<<<<<<< HEAD
 		Tls_Error(statePtr, (char *) Tcl_ErrnoMsg(*errorCodePtr));
 
 	    } else {
@@ -955,31 +600,14 @@
 	    *errorCodePtr = ECONNABORTED;
 	    written = -1;
 	    break;
-
 	default:
 	    dprintf("unknown error: %d", err);
 	    Tls_Error(statePtr, "Unknown error");
-=======
-	    } else {
-		dprintf("I/O error occurred (backingError = %lu)", backingError);
-		*errorCodePtr = backingError;
-		written = -1;
-	    }
-	    break;
-	case SSL_ERROR_SSL:
-	    Tls_Error(statePtr, TCLTLS_SSL_ERROR(statePtr->ssl, written));
-	    *errorCodePtr = ECONNABORTED;
-	    written = -1;
-	    break;
-	default:
-	    dprintf(" unknown err: %d", err);
->>>>>>> b8b9dad1
 	    break;
     }
 
     dprintf("Output(%d) -> %d", toWrite, written);
     return(written);
-<<<<<<< HEAD
 }
 
 /*
@@ -999,7 +627,7 @@
  *-------------------------------------------------------------------
  */
 static int
-TlsSetOptionProc(ClientData instanceData,    /* Socket state. */
+TlsSetOptionProc(void *instanceData,    /* Socket state. */
     Tcl_Interp *interp,		/* For errors - can be NULL. */
     const char *optionName,	/* Name of the option to set the value for, or
 				 * NULL to get all options and their values. */
@@ -1023,8 +651,6 @@
      * Request for a specific option has to fail, we don't have any.
      */
     return Tcl_BadChannelOption(interp, optionName, "");
-=======
->>>>>>> b8b9dad1
 }
 
 /*
@@ -1046,20 +672,12 @@
  *-------------------------------------------------------------------
  */
 static int
-<<<<<<< HEAD
-TlsGetOptionProc(ClientData instanceData,    /* Socket state. */
-    Tcl_Interp *interp,		/* For errors - can be NULL. */
-    const char *optionName,	/* Name of the option to retrieve the value for, or
-				 * NULL to get all options and their values. */
-    Tcl_DString *optionValue)	/* Where to store the computed value initialized by caller. */
-=======
 TlsGetOptionProc(
     void *instanceData,	/* Socket state. */
     Tcl_Interp *interp,		/* For errors - can be NULL. */
     const char *optionName,	/* Name of the option to retrieve the value for, or
 				 * NULL to get all options and their values. */
-    Tcl_DString *dsPtr)	/* Where to store the computed value initialized by caller. */
->>>>>>> b8b9dad1
+    Tcl_DString *optionValue)	/* Where to store the computed value initialized by caller. */
 {
     State *statePtr = (State *) instanceData;
 
@@ -1068,11 +686,7 @@
 
     getOptionProc = Tcl_ChannelGetOptionProc(Tcl_GetChannelType(downChan));
     if (getOptionProc != NULL) {
-<<<<<<< HEAD
 	return (*getOptionProc)(Tcl_GetChannelInstanceData(downChan), interp, optionName, optionValue);
-=======
-	return (*getOptionProc)(Tcl_GetChannelInstanceData(downChan), interp, optionName, dsPtr);
->>>>>>> b8b9dad1
     } else if (optionName == (char*) NULL) {
 	/*
 	 * Request is query for all options, this is ok.
@@ -1101,13 +715,10 @@
  *
  *-------------------------------------------------------------------
  */
+
 static void
-<<<<<<< HEAD
-TlsWatchProc(ClientData instanceData,    /* The socket state. */
-=======
 TlsWatchProc(
     void *instanceData,    /* The socket state. */
->>>>>>> b8b9dad1
     int mask)			/* Events of interest; an OR-ed combination of
 				 * TCL_READABLE, TCL_WRITABLE and TCL_EXCEPTION. */
 {
@@ -1132,18 +743,13 @@
 	dprintf("Asked to watch a socket with a failed handshake -- nothing can happen here");
 	dprintf("Unregistering interest in the lower channel");
 
-<<<<<<< HEAD
 	watchProc = Tcl_ChannelWatchProc(Tcl_GetChannelType(downChan));
 	watchProc(Tcl_GetChannelInstanceData(downChan), 0);
-=======
-	(Tcl_GetChannelType(downChan))->watchProc(Tcl_GetChannelInstanceData(downChan), 0);
->>>>>>> b8b9dad1
 	statePtr->watchMask = 0;
 	return;
     }
 
     statePtr->watchMask = mask;
-<<<<<<< HEAD
 
     /* No channel handlers any more. We will be notified automatically
      * about events on the channel below via a call to our
@@ -1166,29 +772,6 @@
 	statePtr->timer = (Tcl_TimerToken) NULL;
     }
 
-=======
-
-    /* No channel handlers any more. We will be notified automatically
-     * about events on the channel below via a call to our
-     * 'TransformNotifyProc'. But we have to pass the interest down now.
-     * We are allowed to add additional 'interest' to the mask if we want
-     * to. But this transformation has no such interest. It just passes
-     * the request down, unchanged.
-     */
-    dprintf("Registering our interest in the lower channel (chan=%p)", (void *) downChan);
-    (Tcl_GetChannelType(downChan))
-	    ->watchProc(Tcl_GetChannelInstanceData(downChan), mask);
-
-    /*
-     * Management of the internal timer.
-     */
-    if (statePtr->timer != (Tcl_TimerToken) NULL) {
-	dprintf("A timer was found, deleting it");
-	Tcl_DeleteTimerHandler(statePtr->timer);
-	statePtr->timer = (Tcl_TimerToken) NULL;
-    }
-
->>>>>>> b8b9dad1
     if ((mask & TCL_READABLE) &&
 	((Tcl_InputBuffered(statePtr->self) > 0) || (BIO_ctrl_pending(statePtr->bio) > 0))) {
 	/*
@@ -1196,11 +779,7 @@
 	 * data waiting, so generate a timer to flush that.
 	 */
 	dprintf("Creating a new timer since data appears to be waiting");
-<<<<<<< HEAD
-	statePtr->timer = Tcl_CreateTimerHandler(TLS_TCL_DELAY, TlsChannelHandlerTimer, (ClientData) statePtr);
-=======
 	statePtr->timer = Tcl_CreateTimerHandler(TLS_TCL_DELAY, TlsChannelHandlerTimer, statePtr);
->>>>>>> b8b9dad1
     }
 }
 
@@ -1220,20 +799,12 @@
  *
  *-------------------------------------------------------------------
  */
-<<<<<<< HEAD
-static int TlsGetHandleProc(ClientData instanceData,    /* Socket state. */
-    int direction,		/* TCL_READABLE or TCL_WRITABLE */
-    ClientData *handlePtr)	/* Handle associated with the channel */
-{
-    State *statePtr = (State *) instanceData;
-=======
 static int TlsGetHandleProc(
     void *instanceData,    /* Socket state. */
     int direction,		/* TCL_READABLE or TCL_WRITABLE */
     void **handlePtr)	/* Handle associated with the channel */
 {
     State *statePtr = (State *)instanceData;
->>>>>>> b8b9dad1
 
     return(Tcl_GetChannelHandle(Tls_GetParent(statePtr, TLS_TCL_FASTPATH), direction, handlePtr));
 }
@@ -1254,15 +825,7 @@
  *
  *-------------------------------------------------------------------
  */
-static int TlsNotifyProc(ClientData instanceData,    /* Socket state. */
-    int mask)			/* type of event that occurred:
-				 * OR-ed combination of TCL_READABLE or TCL_WRITABLE */
-{
-    State *statePtr = (State *) instanceData;
-    int errorCode;
-
-<<<<<<< HEAD
-=======
+
 static int TlsNotifyProc(
     void *instanceData,    /* Socket state. */
     int mask)			/* type of event that occurred:
@@ -1271,7 +834,6 @@
     State *statePtr = (State *)instanceData;
     int errorCode;
 
->>>>>>> b8b9dad1
     /*
      * An event occurred in the underlying channel.  This
      * transformation doesn't process such events thus returns the
@@ -1297,10 +859,7 @@
     dprintf("Calling Tls_WaitForConnect");
     errorCode = 0;
     if (Tls_WaitForConnect(statePtr, &errorCode, 1) < 0) {
-<<<<<<< HEAD
 	Tls_Error(statePtr, strerror(errorCode));
-=======
->>>>>>> b8b9dad1
 	if (errorCode == EAGAIN) {
 	    dprintf("Async flag could be set (didn't check) and errorCode == EAGAIN:  Returning 0");
 
@@ -1333,7 +892,7 @@
  *
  *------------------------------------------------------*
  */
-static void TlsChannelHandlerTimer(ClientData clientData) {
+static void TlsChannelHandlerTimer(void *clientData) {
     State *statePtr = (State *) clientData;
     int mask = 0;
 
@@ -1370,46 +929,6 @@
     }
     return(Tcl_GetStackedChannel(statePtr->self));
 }
-
-/*
- *-------------------------------------------------------------------
- *
- * Tls_ChannelType --
- *
- *    Return the correct TLS channel driver info
- *
- * Results:
- *    The correct channel driver for the current version of Tcl.
- *
- * Side effects:
- *    None.
- *
- *-------------------------------------------------------------------
- */
-static const Tcl_ChannelType tlsChannelType = {
-    "tls",			/* Type name */
-    TCL_CHANNEL_VERSION_5,	/* v5 channel */
-    TlsCloseProc,		/* Close proc */
-    TlsInputProc,		/* Input proc */
-    TlsOutputProc,		/* Output proc */
-    NULL,			/* Seek proc */
-    TlsSetOptionProc,		/* Set option proc */
-    TlsGetOptionProc,		/* Get option proc */
-    TlsWatchProc,		/* Initialize notifier */
-    TlsGetHandleProc,		/* Get OS handles out of channel */
-    TlsClose2Proc,		/* close2proc */
-    TlsBlockModeProc,		/* Set blocking/nonblocking mode*/
-    NULL,			/* Flush proc */
-    TlsNotifyProc,		/* Handling of events bubbling up */
-    NULL,			/* Wide seek proc */
-    NULL,			/* Thread action */
-    NULL			/* Truncate */
-};
-
-<<<<<<< HEAD
-const Tcl_ChannelType *Tls_ChannelType(void) {
-    return &tlsChannelType;
-=======
 
 /*
  *-------------------------------------------------------------------
@@ -1433,7 +952,7 @@
     TlsInputProc,		/* Input proc */
     TlsOutputProc,		/* Output proc */
     0,			/* Seek proc */
-    0,		/* Set option proc */
+    TlsSetOptionProc,		/* Set option proc */
     TlsGetOptionProc,		/* Get option proc */
     TlsWatchProc,		/* Initialize notifier */
     TlsGetHandleProc,		/* Get OS handles out of channel */
@@ -1448,45 +967,4 @@
 
 const Tcl_ChannelType *Tls_ChannelType(void) {
     return &tlsChannelType;
-}
-
-
-static void TlsChannelHandlerTimer(void *clientData) {
-	State *statePtr = (State *) clientData;
-	int mask = 0;
-
-	dprintf("Called");
-
-	statePtr->timer = (Tcl_TimerToken) NULL;
-
-	if (BIO_wpending(statePtr->bio)) {
-		dprintf("[chan=%p] BIO writable", statePtr->self);
-
-		mask |= TCL_WRITABLE;
-	}
-
-	if (BIO_pending(statePtr->bio)) {
-		dprintf("[chan=%p] BIO readable", statePtr->self);
-
-		mask |= TCL_READABLE;
-	}
-
-	dprintf("Notifying ourselves");
-	Tcl_NotifyChannel(statePtr->self, mask);
-
-	dprintf("Returning");
-
-	return;
-}
-
-Tcl_Channel Tls_GetParent(State *statePtr, int maskFlags) {
-	dprintf("Requested to get parent of channel %p", statePtr->self);
-
-	if ((statePtr->flags & ~maskFlags) & TLS_TCL_FASTPATH) {
-		dprintf("Asked to get the parent channel while we are using FastPath -- returning NULL");
-		return(NULL);
-	}
-
-	return(Tcl_GetStackedChannel(statePtr->self));
->>>>>>> b8b9dad1
 }