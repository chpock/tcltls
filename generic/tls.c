--- conflicted
+++ resolved
@@ -1124,45 +1124,11 @@
 	    return TCL_ERROR;
 	}
 
-<<<<<<< HEAD
 	/* Validate arg has value */
 	if (++idx >= objc) {
 	    Tcl_AppendResult(interp, "No value for option \"", command_opts[fn], "\"", (char *) NULL);
 	    return TCL_ERROR;
 	}
-=======
-	OPTOBJ("-alpn", alpn);
-	OPTSTR("-cadir", CAdir);
-	OPTSTR("-cafile", CAfile);
-	OPTBYTE("-cert", cert, cert_len);
-	OPTSTR("-certfile", certfile);
-	OPTSTR("-cipher", ciphers);
-	OPTSTR("-ciphers", ciphers);
-	OPTSTR("-ciphersuites", ciphersuites);
-	OPTOBJ("-command", script);
-	OPTSTR("-dhparams", DHparams);
-	OPTBYTE("-key", key, key_len);
-	OPTSTR("-keyfile", keyfile);
-	OPTSTR("-model", model);
-	OPTOBJ("-password", password);
-	OPTBOOL("-post_handshake", post_handshake);
-	OPTBOOL("-request", request);
-	OPTBOOL("-require", require);
-	OPTINT("-security_level", level);
-	OPTBOOL("-server", server);
-	OPTSTR("-servername", servername);
-	OPTSTR("-session_id", session_id);
-	OPTBOOL("-ssl2", ssl2);
-	OPTBOOL("-ssl3", ssl3);
-	OPTBOOL("-tls1", tls1);
-	OPTBOOL("-tls1.1", tls1_1);
-	OPTBOOL("-tls1.2", tls1_2);
-	OPTBOOL("-tls1.3", tls1_3);
-	OPTOBJ("-validatecommand", vcmd);
-	OPTOBJ("-vcmd", vcmd);
-
-	OPTBAD("option", "-alpn, -cadir, -cafile, -cert, -certfile, -cipher, -ciphersuites, -command, -dhparams, -key, -keyfile, -model, -password, -post_handshake, -request, -require, -security_level, -server, -servername, -session_id, -ssl2, -ssl3, -tls1, -tls1.1, -tls1.2, -tls1.3, or -validatecommand");
->>>>>>> ac19eb80
 
 	switch(fn) {
 	case _opt_alpn:
