--- conflicted
+++ resolved
@@ -1065,37 +1065,13 @@
 ImportObjCmd(ClientData clientData, Tcl_Interp *interp, int objc, Tcl_Obj *const objv[]) {
     Tcl_Channel chan;		/* The channel to set a mode on. */
     State *statePtr;		/* client state for ssl socket */
-<<<<<<< HEAD
-    SSL_CTX *ctx	        = NULL;
-    Tcl_Obj *cmdObj	        = NULL;
-    Tcl_Obj *passwdObj	        = NULL;
-    Tcl_Obj *vcmd	        = NULL;
+    SSL_CTX *ctx		= NULL;
+    Tcl_Obj *cmdObj		= NULL;
+    Tcl_Obj *passwdObj		= NULL;
+    Tcl_Obj *vcmd		= NULL;
     Tcl_DString upperChannelTranslation, upperChannelBlocking, upperChannelEncoding, upperChannelEOFChar;
     int idx;
     Tcl_Size fn, len;
-    int flags		        = TLS_TCL_INIT;
-    int server		        = 0;	/* is connection incoming or outgoing? */
-    char *keyfile	        = NULL;
-    char *certfile	        = NULL;
-    unsigned char *key  	= NULL;
-    Tcl_Size key_len                 = 0;
-    unsigned char *cert         = NULL;
-    Tcl_Size cert_len                = 0;
-    char *ciphers	        = NULL;
-    char *ciphersuites	        = NULL;
-    char *CAfile	        = NULL;
-    char *CAdir		        = NULL;
-    char *DHparams	        = NULL;
-    char *model		        = NULL;
-    char *servername	        = NULL;	/* hostname for Server Name Indication */
-=======
-    SSL_CTX *ctx		= NULL;
-    Tcl_Obj *script		= NULL;
-    Tcl_Obj *password		= NULL;
-    Tcl_Obj *vcmd		= NULL;
-    Tcl_DString upperChannelTranslation, upperChannelBlocking, upperChannelEncoding, upperChannelEOFChar;
-    int idx;
-    Tcl_Size len;
     int flags			= TLS_TCL_INIT;
     int server			= 0;	/* is connection incoming or outgoing? */
     char *keyfile		= NULL;
@@ -1111,9 +1087,8 @@
     char *DHparams		= NULL;
     char *model			= NULL;
     char *servername		= NULL;	/* hostname for Server Name Indication */
->>>>>>> 5403b61e
     const unsigned char *session_id = NULL;
-    Tcl_Size sess_len                = 0;
+    Tcl_Size sess_len		= 0;
     Tcl_Obj *alpnObj		= NULL;
     int ssl2 = 0, ssl3 = 0;
     int tls1 = 1, tls1_1 = 1, tls1_2 = 1, tls1_3 = 1;
@@ -1156,52 +1131,18 @@
 	    return TCL_ERROR;
 	}
 
-<<<<<<< HEAD
 	/* Validate arg has value */
 	if (++idx >= objc) {
 	    Tcl_AppendResult(interp, "No value for option \"", command_opts[fn], "\"", (char *) NULL);
 	    return TCL_ERROR;
 	}
-=======
-	OPTOBJ("-alpn", alpn);
-	OPTSTR("-cadir", CApath);
-	OPTSTR("-cafile", CAfile);
-	OPTBYTE("-cert", cert, cert_len);
-	OPTSTR("-certfile", certfile);
-	OPTSTR("-cipher", ciphers);
-	OPTSTR("-ciphers", ciphers);
-	OPTSTR("-ciphersuites", ciphersuites);
-	OPTOBJ("-command", script);
-	OPTSTR("-dhparams", DHparams);
-	OPTBYTE("-key", key, key_len);
-	OPTSTR("-keyfile", keyfile);
-	OPTSTR("-model", model);
-	OPTOBJ("-password", password);
-	OPTBOOL("-post_handshake", post_handshake);
-	OPTBOOL("-request", request);
-	OPTBOOL("-require", require);
-	OPTINT("-security_level", level);
-	OPTBOOL("-server", server);
-	OPTSTR("-servername", servername);
-	OPTSTR("-session_id", session_id);
-	OPTBOOL("-ssl2", ssl2);
-	OPTBOOL("-ssl3", ssl3);
-	OPTBOOL("-tls1", tls1);
-	OPTBOOL("-tls1.1", tls1_1);
-	OPTBOOL("-tls1.2", tls1_2);
-	OPTBOOL("-tls1.3", tls1_3);
-	OPTOBJ("-validatecommand", vcmd);
-	OPTOBJ("-vcmd", vcmd);
-
-	OPTBAD("option", "-alpn, -cadir, -cafile, -cert, -certfile, -cipher, -ciphersuites, -command, -dhparams, -key, -keyfile, -model, -password, -post_handshake, -request, -require, -security_level, -server, -servername, -session_id, -ssl2, -ssl3, -tls1, -tls1.1, -tls1.2, -tls1.3, or -validatecommand");
->>>>>>> 5403b61e
 
 	switch(fn) {
 	case _opt_alpn:
 	    alpnObj = objv[idx];
 	    break;
 	case _opt_cadir:
-	    GET_OPT_STRING(objv[idx], CAdir, NULL);
+	    GET_OPT_STRING(objv[idx], CApath, NULL);
 	    break;
 	case _opt_cafile:
 	    GET_OPT_STRING(objv[idx], CAfile, NULL);
@@ -1659,7 +1600,6 @@
     Tcl_Interp *interp = statePtr->interp;
     SSL_CTX *ctx = NULL;
     Tcl_DString ds;
-    Tcl_DString ds1;
     int off = 0, abort = 0;
     int load_private_key;
     const SSL_METHOD *method;
@@ -1892,6 +1832,7 @@
 	    SSL_CTX_free(ctx);
 	    return NULL;
 	}
+
     } else {
 	certfile = (char*)X509_get_default_cert_file();
 
