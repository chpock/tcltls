--- conflicted
+++ resolved
@@ -136,13 +136,9 @@
 #endif
     }
 
-<<<<<<< HEAD
     Tcl_Release((void *) statePtr);
     Tcl_Release((void *) interp);
     return ok;
-=======
-	return ret;
->>>>>>> ed40ffcc
 }
  
@@ -364,7 +360,8 @@
  *-------------------------------------------------------------------
  */
 static int
-VerifyCallback(int ok, X509_STORE_CTX *ctx) {
+VerifyCallback(int ok, X509_STORE_CTX *ctx)
+{
     Tcl_Obj *cmdPtr;
     SSL   *ssl		= (SSL*)X509_STORE_CTX_get_ex_data(ctx, SSL_get_ex_data_X509_STORE_CTX_idx());
     X509  *cert		= X509_STORE_CTX_get_current_cert(ctx);
@@ -484,15 +481,11 @@
 
     dprintf("Called");
 
-<<<<<<< HEAD
     if (str) {
 	fd = fopen(str, "a");
 	fprintf(fd, "%s\n",line);
 	fclose(fd);
     }
-=======
-    return ok;	/* By default, leave verification unchanged.	*/
->>>>>>> ed40ffcc
 }
  
@@ -1292,19 +1285,12 @@
     char *ciphers		= NULL;
     char *ciphersuites		= NULL;
     char *CAfile		= NULL;
-<<<<<<< HEAD
     char *CApath		= NULL;
     char *DHparams		= NULL;
     char *model			= NULL;
     char *servername		= NULL;	/* hostname for Server Name Indication */
     char *session_id		= NULL;
     Tcl_Obj *alpn		= NULL;
-=======
-    char *CApath			= NULL;
-    char *DHparams		= NULL;
-    char *model			= NULL;
-    char *servername		= NULL;	/* hostname for Server Name Indication */
->>>>>>> ed40ffcc
     int ssl2 = 0, ssl3 = 0;
     int tls1 = 1, tls1_1 = 1, tls1_2 = 1, tls1_3 = 1;
     int proto = 0, level = -1;
@@ -1312,15 +1298,6 @@
 
     dprintf("Called");
 
-<<<<<<< HEAD
-#if defined(NO_TLS1) || defined(OPENSSL_NO_TLS1)
-    tls1 = 0;
-#endif
-#if defined(NO_TLS1_1) || defined(OPENSSL_NO_TLS1_1)
-    tls1_1 = 0;
-#endif
-#if defined(NO_TLS1_2) || defined(OPENSSL_NO_TLS1_2)
-=======
 #if defined(NO_TLS1) || defined(OPENSSL_NO_TLS1) || defined(OPENSSL_NO_TLS1_METHOD)
     tls1 = 0;
 #endif
@@ -1328,7 +1305,6 @@
     tls1_1 = 0;
 #endif
 #if defined(NO_TLS1_2) || defined(OPENSSL_NO_TLS1_2) || defined(OPENSSL_NO_TLS1_2_METHOD)
->>>>>>> ed40ffcc
     tls1_2 = 0;
 #endif
 #if defined(NO_TLS1_3) || defined(OPENSSL_NO_TLS1_3)
@@ -1356,27 +1332,20 @@
 	if (opt[0] != '-')
 	    break;
 
-<<<<<<< HEAD
 	OPTOBJ("-alpn", alpn);
-=======
->>>>>>> ed40ffcc
 	OPTSTR("-cadir", CApath);
 	OPTSTR("-cafile", CAfile);
 	OPTBYTE("-cert", cert, cert_len);
 	OPTSTR("-certfile", certfile);
 	OPTSTR("-cipher", ciphers);
 	OPTSTR("-ciphers", ciphers);
-<<<<<<< HEAD
 	OPTSTR("-ciphersuites", ciphersuites);
-=======
->>>>>>> ed40ffcc
 	OPTOBJ("-command", script);
 	OPTSTR("-dhparams", DHparams);
 	OPTBYTE("-key", key, key_len);
 	OPTSTR("-keyfile", keyfile);
 	OPTSTR("-model", model);
 	OPTOBJ("-password", password);
-<<<<<<< HEAD
 	OPTBOOL("-post_handshake", post_handshake);
 	OPTBOOL("-request", request);
 	OPTBOOL("-require", require);
@@ -1384,23 +1353,14 @@
 	OPTBOOL("-server", server);
 	OPTSTR("-servername", servername);
 	OPTSTR("-session_id", session_id);
-=======
-	OPTBOOL("-request", request);
-	OPTBOOL("-require", require);
-	OPTBOOL("-server", server);
-	OPTSTR("-servername", servername);
->>>>>>> ed40ffcc
 	OPTBOOL("-ssl2", ssl2);
 	OPTBOOL("-ssl3", ssl3);
 	OPTBOOL("-tls1", tls1);
 	OPTBOOL("-tls1.1", tls1_1);
 	OPTBOOL("-tls1.2", tls1_2);
 	OPTBOOL("-tls1.3", tls1_3);
-<<<<<<< HEAD
 	OPTOBJ("-validatecommand", vcmd);
 	OPTOBJ("-vcmd", vcmd);
-=======
->>>>>>> ed40ffcc
 
 	OPTBAD("option", "-alpn, -cadir, -cafile, -cert, -certfile, -cipher, -ciphersuites, -command, -dhparams, -key, -keyfile, -model, -password, -post_handshake, -request, -require, -security_level, -server, -servername, -session_id, -ssl2, -ssl3, -tls1, -tls1.1, -tls1.2, -tls1.3, or -validatecommand");
 
@@ -1487,13 +1447,8 @@
 	}
 	ctx = ((State *)Tcl_GetChannelInstanceData(chan))->ctx;
     } else {
-<<<<<<< HEAD
-	if ((ctx = CTX_Init(statePtr, server, proto, keyfile, certfile, key, cert, (int) key_len,
-	    (int) cert_len, CApath, CAfile, ciphers, ciphersuites, level, DHparams)) == NULL) {
-=======
 	if ((ctx = CTX_Init(statePtr, server, proto, keyfile, certfile, key, cert, key_len,
-		cert_len, CApath, CAfile, ciphers, NULL, 0, DHparams)) == NULL) {
->>>>>>> ed40ffcc
+		cert_len, CApath, CAfile, ciphers, ciphersuites, level, DHparams)) == NULL) {
 	    Tls_Free((void *)statePtr);
 	    return TCL_ERROR;
 	}
@@ -1569,7 +1524,6 @@
 	    return TCL_ERROR;
 	}
     }
-<<<<<<< HEAD
 
     /* Resume session id */
     if (session_id && strlen(session_id) <= SSL_MAX_SID_CTX_LENGTH) {
@@ -1637,8 +1591,6 @@
 	statePtr->protos = NULL;
 	statePtr->protos_len = 0;
     }
-=======
->>>>>>> ed40ffcc
 
     /*
      * SSL Callbacks
@@ -1713,7 +1665,7 @@
      * End of SSL Init
      */
     dprintf("Returning %s", Tcl_GetChannelName(statePtr->self));
-    Tcl_SetResult(interp, (char *) Tcl_GetChannelName(statePtr->self), TCL_VOLATILE);
+    Tcl_SetResult(interp, (char *)Tcl_GetChannelName(statePtr->self), TCL_VOLATILE);
     return TCL_OK;
 }
 @@ -1761,7 +1713,7 @@
     if (Tcl_GetChannelType(chan) != Tls_ChannelType()) {
 	Tcl_AppendResult(interp, "bad channel \"", Tcl_GetChannelName(chan),
 		"\": not a TLS channel", (char *)NULL);
-	    Tcl_SetErrorCode(interp, "TLS", "UNIMPORT", "CHANNEL", "INVALID", (char *)NULL);
+	Tcl_SetErrorCode(interp, "TLS", "UNIMPORT", "CHANNEL", "INVALID", (char *)NULL);
 	return TCL_ERROR;
     }
 
@@ -1801,13 +1753,8 @@
     char *CApath,
     char *CAfile,
     char *ciphers,
-<<<<<<< HEAD
     char *ciphersuites,
     int level,
-=======
-    TCL_UNUSED(char *), /* ciphersuites */
-    TCL_UNUSED(int), /* level */
->>>>>>> ed40ffcc
     char *DHparams)
 {
     Tcl_Interp *interp = statePtr->interp;
@@ -1833,19 +1780,19 @@
 	Tcl_AppendResult(interp, "SSL3 protocol not supported", (char *)NULL);
 	return NULL;
     }
-#if defined(NO_TLS1) || defined(OPENSSL_NO_TLS1)
+#if defined(NO_TLS1) || defined(OPENSSL_NO_TLS1) || defined(OPENSSL_NO_TLS1_METHOD)
     if (ENABLED(proto, TLS_PROTO_TLS1)) {
 	Tcl_AppendResult(interp, "TLS 1.0 protocol not supported", (char *)NULL);
 	return NULL;
     }
 #endif
-#if defined(NO_TLS1_1) || defined(OPENSSL_NO_TLS1_1)
+#if defined(NO_TLS1_1) || defined(OPENSSL_NO_TLS1_1) || defined(OPENSSL_NO_TLS1_1_METHOD)
     if (ENABLED(proto, TLS_PROTO_TLS1_1)) {
 	Tcl_AppendResult(interp, "TLS 1.1 protocol not supported", (char *)NULL);
 	return NULL;
     }
 #endif
-#if defined(NO_TLS1_2) || defined(OPENSSL_NO_TLS1_2)
+#if defined(NO_TLS1_2) || defined(OPENSSL_NO_TLS1_2) || defined(OPENSSL_NO_TLS1_2_METHOD)
     if (ENABLED(proto, TLS_PROTO_TLS1_2)) {
 	Tcl_AppendResult(interp, "TLS 1.2 protocol not supported", (char *)NULL);
 	return NULL;
@@ -1887,19 +1834,14 @@
 #endif
     default:
 	/* Negotiate highest available SSL/TLS version */
-<<<<<<< HEAD
 	method = isServer ? TLS_server_method() : TLS_client_method();
-#if !defined(NO_TLS1) && !defined(OPENSSL_NO_TLS1)
-=======
-	method = TLS_method();
 #if !defined(NO_TLS1) && !defined(OPENSSL_NO_TLS1) && !defined(OPENSSL_NO_TLS1_METHOD)
->>>>>>> ed40ffcc
 	off |= (ENABLED(proto, TLS_PROTO_TLS1)   ? 0 : SSL_OP_NO_TLSv1);
 #endif
-#if !defined(NO_TLS1_1) && !defined(OPENSSL_NO_TLS1_1)
+#if !defined(NO_TLS1_1) && !defined(OPENSSL_NO_TLS1_1) && !defined(OPENSSL_NO_TLS1_1_METHOD)
 	off |= (ENABLED(proto, TLS_PROTO_TLS1_1) ? 0 : SSL_OP_NO_TLSv1_1);
 #endif
-#if !defined(NO_TLS1_2) && !defined(OPENSSL_NO_TLS1_2)
+#if !defined(NO_TLS1_2) && !defined(OPENSSL_NO_TLS1_2) && !defined(OPENSSL_NO_TLS1_2_METHOD)
 	off |= (ENABLED(proto, TLS_PROTO_TLS1_2) ? 0 : SSL_OP_NO_TLSv1_2);
 #endif
 #if !defined(NO_TLS1_3) && !defined(OPENSSL_NO_TLS1_3)
@@ -1913,13 +1855,10 @@
     ctx = SSL_CTX_new(method);
     if (!ctx) {
 	return NULL;
-<<<<<<< HEAD
     }
 
     if (getenv(SSLKEYLOGFILE)) {
 	SSL_CTX_set_keylog_callback(ctx, KeyLogCallback);
-=======
->>>>>>> ed40ffcc
     }
 
 #if !defined(NO_TLS1_3) && !defined(OPENSSL_NO_TLS1_3)
@@ -1934,7 +1873,7 @@
 	SSL_CTX_set_options(ctx, SSL_OP_CIPHER_SERVER_PREFERENCE);
     }
 
-    SSL_CTX_set_app_data(ctx, (void*)interp);	/* remember the interpreter */
+    SSL_CTX_set_app_data(ctx, interp);	/* remember the interpreter */
     SSL_CTX_set_options(ctx, SSL_OP_ALL);	/* all SSL bug workarounds */
     SSL_CTX_set_options(ctx, SSL_OP_NO_COMPRESSION);	/* disable compression even if supported */
     SSL_CTX_set_options(ctx, off);		/* disable protocol versions */
@@ -1946,7 +1885,6 @@
 	SSL_CTX_free(ctx);
 	return NULL;
     }
-<<<<<<< HEAD
     if ((ciphersuites != NULL) && !SSL_CTX_set_ciphersuites(ctx, ciphersuites)) {
 	Tcl_AppendResult(interp, "Set cipher suites failed: No valid ciphers", (char *)NULL);
 	SSL_CTX_free(ctx);
@@ -1958,8 +1896,6 @@
 	/* SSL_set_security_level */
 	SSL_CTX_set_security_level(ctx, level);
     }
-=======
->>>>>>> ed40ffcc
 
     /* set some callbacks */
     SSL_CTX_set_default_passwd_cb(ctx, PasswordCallback);
@@ -2084,28 +2020,11 @@
 	}
     }
 
-<<<<<<< HEAD
     /* Set to use default location and file for Certificate Authority (CA) certificates. The
      * verify path and store can be overridden by the SSL_CERT_DIR env var. The verify file can
      * be overridden by the SSL_CERT_FILE env var. */
     if (!SSL_CTX_set_default_verify_paths(ctx)) {
 	abort++;
-=======
-    /* Set verification CAs */
-    Tcl_DStringInit(&ds);
-    Tcl_DStringInit(&ds1);
-    if (!SSL_CTX_load_verify_locations(ctx, F2N(CAfile, &ds), F2N(CApath, &ds1)) ||
-	!SSL_CTX_set_default_verify_paths(ctx)) {
-#if 0
-	Tcl_DStringFree(&ds);
-	Tcl_DStringFree(&ds1);
-	/* Don't currently care if this fails */
-	Tcl_AppendResult(interp, "SSL default verify paths: ",
-		GET_ERR_REASON(), (char *)NULL);
-	SSL_CTX_free(ctx);
-	return NULL;
-#endif
->>>>>>> ed40ffcc
     }
 
     /* Overrides for the CA verify path and file */
@@ -2686,7 +2605,7 @@
 		/* RSA_free(rsa); freed by EVP_PKEY_free */
 		BN_free(bne);
 #else
-	    pkey = EVP_RSA_gen((unsigned int) keysize);
+	    pkey = EVP_RSA_gen((unsigned int)keysize);
 	    ctx = EVP_PKEY_CTX_new(pkey,NULL);
 	    if (pkey == NULL || ctx == NULL || !EVP_PKEY_keygen_init(ctx) ||
 		!EVP_PKEY_CTX_set_rsa_keygen_bits(ctx, keysize) || !EVP_PKEY_keygen(ctx, &pkey)) {
