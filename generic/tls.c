--- conflicted
+++ resolved
@@ -86,33 +86,11 @@
 #endif /* OPENSSL_THREADS */
 #endif /* TCL_THREADS */
 
-<<<<<<< HEAD
  
 /********************/
 /* Callbacks        */
 /********************/
-=======
-void CryptoThreadLockCallback(
-    int mode,
-    int n,
-    TCL_UNUSED(const char *),
-    TCL_UNUSED(int))
-{
-	if (mode & CRYPTO_LOCK) {
-		/* This debugging is turned off by default -- it's too noisy. */
-		/* dprintf("Called to lock (n=%i of %i)", n, locksCount); */
-		Tcl_MutexLock(&locks[n]);
-	} else {
-		/* dprintf("Called to unlock (n=%i of %i)", n, locksCount); */
-		Tcl_MutexUnlock(&locks[n]);
-	}
-
-	/* dprintf("Returning"); */
-
-	return;
-}
->>>>>>> 08a7c956
 
 /*
  *-------------------------------------------------------------------
@@ -136,8 +114,8 @@
 
     dprintf("Called");
 
-    Tcl_Preserve((ClientData) interp);
-    Tcl_Preserve((ClientData) statePtr);
+    Tcl_Preserve((void *) interp);
+    Tcl_Preserve((void *) statePtr);
 
     /* Eval callback with success for ok or return value 1, fail for error or return value 0 */
     Tcl_ResetResult(interp);
@@ -160,8 +138,8 @@
 #endif
     }
 
-    Tcl_Release((ClientData) statePtr);
-    Tcl_Release((ClientData) interp);
+    Tcl_Release((void *) statePtr);
+    Tcl_Release((void *) interp);
     return ok;
 }
 @@ -182,11 +160,12 @@
  *-------------------------------------------------------------------
  */
 static void
-InfoCallback(const SSL *ssl, int where, int ret) {
+InfoCallback(const SSL *ssl, int where, int ret)
+{
     State *statePtr = (State*)SSL_get_app_data((SSL *)ssl);
     Tcl_Interp *interp	= statePtr->interp;
     Tcl_Obj *cmdPtr;
-    char *major; char *minor;
+    const char *major, *minor;
 
     dprintf("Called");
 
@@ -542,12 +521,7 @@
  *-------------------------------------------------------------------
  */
 static int
-<<<<<<< HEAD
 PasswordCallback(char *buf, int size, int rwflag, void *udata) {
-=======
-PasswordCallback(char *buf, int size, TCL_UNUSED(int) /* verify */, void *udata)
-{
->>>>>>> 08a7c956
     State *statePtr	= (State *) udata;
     Tcl_Interp *interp	= statePtr->interp;
     Tcl_Obj *cmdPtr;
@@ -572,8 +546,8 @@
     Tcl_ListObjAppendElement(interp, cmdPtr, Tcl_NewIntObj(rwflag));
     Tcl_ListObjAppendElement(interp, cmdPtr, Tcl_NewIntObj(size));
 
-    Tcl_Preserve((ClientData) interp);
-    Tcl_Preserve((ClientData) statePtr);
+    Tcl_Preserve((void *) interp);
+    Tcl_Preserve((void *) statePtr);
 
     /* Eval callback command */
     Tcl_IncrRefCount(cmdPtr);
@@ -587,7 +561,7 @@
     }
     Tcl_DecrRefCount(cmdPtr);
 
-    Tcl_Release((ClientData) statePtr);
+    Tcl_Release((void *) statePtr);
 
     /* If successful, pass back password string and truncate if too long */
     if (code == TCL_OK) {
@@ -598,10 +572,10 @@
 	}
 	strncpy(buf, ret, (size_t) len);
 	buf[len] = '\0';
-	Tcl_Release((ClientData) interp);
+	Tcl_Release((void *) interp);
 	return((int) len);
     }
-    Tcl_Release((ClientData) interp);
+    Tcl_Release((void *) interp);
     return -1;
 }
 @@ -723,7 +697,6 @@
     if (statePtr->vcmd == (Tcl_Obj*)NULL) {
 	return res;
     }
-<<<<<<< HEAD
 
     /* Create command to eval with fn, chan, depth, cert info list, status, and error args */
     cmdPtr = Tcl_DuplicateObj(statePtr->vcmd);
@@ -787,8 +760,6 @@
 	return SSL_TLSEXT_ERR_NOACK;
     }
     return SSL_TLSEXT_ERR_OK;
-=======
->>>>>>> 08a7c956
 }
 #endif
 @@ -996,15 +967,20 @@
 };
 
 static int
-CiphersObjCmd(ClientData clientData, Tcl_Interp *interp, int objc, Tcl_Obj *const objv[]) {
+CiphersObjCmd(
+    TCL_UNUSED(void *),
+    Tcl_Interp *interp,
+    int objc,
+    Tcl_Obj	*const objv[])
+{
     Tcl_Obj *objPtr = NULL;
     SSL_CTX *ctx = NULL;
     SSL *ssl = NULL;
     STACK_OF(SSL_CIPHER) *sk;
-    char *cp, buf[BUFSIZ];
+    const char *cp;
+    char buf[BUFSIZ];
     int index, verbose = 0, use_supported = 0;
     const SSL_METHOD *method;
-    (void) clientData;
 
     dprintf("Called");
 
@@ -1151,9 +1127,12 @@
  *-------------------------------------------------------------------
  */
 static int
-ProtocolsObjCmd(ClientData clientData, Tcl_Interp *interp, int objc, Tcl_Obj *const objv[]) {
+ProtocolsObjCmd(
+    TCL_UNUSED(void *),
+    Tcl_Interp *interp,
+    int objc,
+    Tcl_Obj *const objv[]) {
     Tcl_Obj *objPtr;
-    (void) clientData;
 
     dprintf("Called");
 
@@ -1206,13 +1185,17 @@
  *
  *-------------------------------------------------------------------
  */
-static int HandshakeObjCmd(ClientData clientData, Tcl_Interp *interp, int objc, Tcl_Obj *const objv[]) {
+static int HandshakeObjCmd(
+    TCL_UNUSED(void *),
+    Tcl_Interp *interp,
+    int objc,
+    Tcl_Obj *const objv[])
+{
     Tcl_Channel chan;        /* The channel to set a mode on. */
     State *statePtr;        /* client state for ssl socket */
     const char *errStr = NULL;
     int ret = 1;
     int err = 0;
-    (void) clientData;
 
     dprintf("Called");
 
@@ -1292,7 +1275,12 @@
  *-------------------------------------------------------------------
  */
 static int
-ImportObjCmd(ClientData clientData, Tcl_Interp *interp, int objc, Tcl_Obj *const objv[]) {
+ImportObjCmd(
+    TCL_UNUSED(void *),
+    Tcl_Interp *interp,
+    int objc,
+    Tcl_Obj *const objv[])
+{
     Tcl_Channel chan;		/* The channel to set a mode on. */
     State *statePtr;		/* client state for ssl socket */
     SSL_CTX *ctx		= NULL;
@@ -1323,7 +1311,6 @@
     int tls1 = 1, tls1_1 = 1, tls1_2 = 1, tls1_3 = 1;
     int proto = 0, level = -1;
     int verify = 0, require = 0, request = 1, post_handshake = 0;
-    (void) clientData;
 
     dprintf("Called");
 
@@ -1347,16 +1334,18 @@
 
     ERR_clear_error();
 
-    chan = Tcl_GetChannel(interp, Tcl_GetStringFromObj(objv[1], (Tcl_Size *) NULL), NULL);
+    chan = Tcl_GetChannel(interp, Tcl_GetString(objv[1]), NULL);
     if (chan == (Tcl_Channel) NULL) {
 	return TCL_ERROR;
     }
 
-    /* Make sure to operate on the topmost channel */
+    /*
+     * Make sure to operate on the topmost channel
+     */
     chan = Tcl_GetTopChannel(chan);
 
     for (idx = 2; idx < objc; idx++) {
-	char *opt = Tcl_GetStringFromObj(objv[idx], (Tcl_Size *)NULL);
+	char *opt = Tcl_GetString(objv[idx]);
 
 	if (opt[0] != '-')
 	    break;
@@ -1459,7 +1448,7 @@
 	/* Get the "model" context */
 	chan = Tcl_GetChannel(interp, model, &mode);
 	if (chan == (Tcl_Channel) NULL) {
-	    Tls_Free((char *) statePtr);
+	    Tls_Free((void *)statePtr);
 	    return TCL_ERROR;
 	}
 
@@ -1471,14 +1460,14 @@
 	    Tcl_AppendResult(interp, "bad channel \"", Tcl_GetChannelName(chan),
 		"\": not a TLS channel", NULL);
 	    Tcl_SetErrorCode(interp, "TLS", "IMPORT", "CHANNEL", "INVALID", (char *) NULL);
-	    Tls_Free((char *) statePtr);
+	    Tls_Free((void *) statePtr);
 	    return TCL_ERROR;
 	}
 	ctx = ((State *)Tcl_GetChannelInstanceData(chan))->ctx;
     } else {
 	if ((ctx = CTX_Init(statePtr, server, proto, keyfile, certfile, key, cert, (int) key_len,
 	    (int) cert_len, CApath, CAfile, ciphers, ciphersuites, level, DHparams)) == NULL) {
-	    Tls_Free((char *) statePtr);
+	    Tls_Free((void *) statePtr);
 	    return TCL_ERROR;
 	}
     }
@@ -1502,14 +1491,13 @@
     Tcl_SetChannelOption(interp, chan, "-translation", "binary");
     Tcl_SetChannelOption(interp, chan, "-blocking", "true");
     dprintf("Consuming Tcl channel %s", Tcl_GetChannelName(chan));
-    statePtr->self = Tcl_StackChannel(interp, Tls_ChannelType(), (ClientData) statePtr,
-	(TCL_READABLE | TCL_WRITABLE), chan);
+    statePtr->self = Tcl_StackChannel(interp, Tls_ChannelType(), statePtr, (TCL_READABLE | TCL_WRITABLE), chan);
     dprintf("Created channel named %s", Tcl_GetChannelName(statePtr->self));
     if (statePtr->self == (Tcl_Channel) NULL) {
 	/*
 	 * No use of Tcl_EventuallyFree because no possible Tcl_Preserve.
 	 */
-	Tls_Free((char *) statePtr);
+	Tls_Free((void *)statePtr);
 	return TCL_ERROR;
     }
 
@@ -1530,7 +1518,7 @@
 	/* SSL library error */
 	Tcl_AppendResult(interp, "couldn't construct ssl session: ", GET_ERR_REASON(), (char *) NULL);
 	    Tcl_SetErrorCode(interp, "TLS", "IMPORT", "INIT", "FAILED", (char *) NULL);
-	Tls_Free((char *) statePtr);
+	Tls_Free((void *)statePtr);
 	return TCL_ERROR;
     }
 
@@ -1541,7 +1529,7 @@
 	if (!SSL_set_tlsext_host_name(statePtr->ssl, servername) && require) {
 	    Tcl_AppendResult(interp, "Set SNI extension failed: ", GET_ERR_REASON(), (char *) NULL);
 	    Tcl_SetErrorCode(interp, "TLS", "IMPORT", "SNI", "FAILED", (char *) NULL);
-	    Tls_Free((char *) statePtr);
+	    Tls_Free((void *)statePtr);
 	    return TCL_ERROR;
 	}
 
@@ -1550,7 +1538,7 @@
 	if (!SSL_add1_host(statePtr->ssl, servername)) {
 	    Tcl_AppendResult(interp, "Set DNS hostname failed: ", GET_ERR_REASON(), (char *) NULL);
 	    Tcl_SetErrorCode(interp, "TLS", "IMPORT", "HOSTNAME", "FAILED", (char *) NULL);
-	    Tls_Free((char *) statePtr);
+	    Tls_Free((void *)statePtr);
 	    return TCL_ERROR;
 	}
     }
@@ -1561,7 +1549,7 @@
 	if (!SSL_SESSION_set1_id_context(SSL_get_session(statePtr->ssl), session_id, (unsigned int) strlen(session_id))) {
 	    Tcl_AppendResult(interp, "Resume session failed: ", GET_ERR_REASON(), (char *) NULL);
 	    Tcl_SetErrorCode(interp, "TLS", "IMPORT", "SESSION", "FAILED", (char *) NULL);
-	    Tls_Free((char *) statePtr);
+	    Tls_Free((void *)statePtr);
 	    return TCL_ERROR;
 	}
     }
@@ -1577,7 +1565,7 @@
 	Tcl_Obj **list;
 
 	if (Tcl_ListObjGetElements(interp, alpn, &cnt, &list) != TCL_OK) {
-	    Tls_Free((char *) statePtr);
+	    Tls_Free((void *)statePtr);
 	    return TCL_ERROR;
 	}
 
@@ -1587,7 +1575,7 @@
 	    if (len > 255) {
 		Tcl_AppendResult(interp, "ALPN protocol names too long", (char *) NULL);
 		Tcl_SetErrorCode(interp, "TLS", "IMPORT", "ALPN", "FAILED", (char *) NULL);
-		Tls_Free((char *) statePtr);
+		Tls_Free((void *)statePtr);
 		return TCL_ERROR;
 	    }
 	    protos_len += 1 + (int) len;
@@ -1608,7 +1596,7 @@
 	if (SSL_set_alpn_protos(statePtr->ssl, protos, protos_len)) {
 	    Tcl_AppendResult(interp, "Set ALPN protocols failed: ", GET_ERR_REASON(), (char *) NULL);
 	    Tcl_SetErrorCode(interp, "TLS", "IMPORT", "ALPN", "FAILED", (char *) NULL);
-	    Tls_Free((char *) statePtr);
+	    Tls_Free((void *)statePtr);
 	    ckfree(protos);
 	    return TCL_ERROR;
 	}
@@ -1716,9 +1704,13 @@
  *-------------------------------------------------------------------
  */
 static int
-UnimportObjCmd(ClientData clientData, Tcl_Interp *interp, int objc, Tcl_Obj *const objv[]) {
+UnimportObjCmd(
+    TCL_UNUSED(void *),
+    Tcl_Interp *interp,
+    int objc,
+    Tcl_Obj *const objv[])
+{
     Tcl_Channel chan;		/* The channel to set a mode on. */
-    (void) clientData;
 
     dprintf("Called");
 
@@ -1732,12 +1724,14 @@
 	return TCL_ERROR;
     }
 
-    /* Make sure to operate on the topmost channel */
+    /*
+     * Make sure to operate on the topmost channel
+     */
     chan = Tcl_GetTopChannel(chan);
 
     if (Tcl_GetChannelType(chan) != Tls_ChannelType()) {
 	Tcl_AppendResult(interp, "bad channel \"", Tcl_GetChannelName(chan),
-		"\": not a TLS channel", NULL);
+		"\": not a TLS channel", (char *)NULL);
 	    Tcl_SetErrorCode(interp, "TLS", "UNIMPORT", "CHANNEL", "INVALID", (char *) NULL);
 	return TCL_ERROR;
     }
@@ -1770,7 +1764,6 @@
     Tcl_Interp *interp = statePtr->interp;
     SSL_CTX *ctx = NULL;
     Tcl_DString ds;
-    Tcl_DString ds1;
     int off = 0, abort = 0;
     int load_private_key;
     const SSL_METHOD *method;
@@ -2127,7 +2120,12 @@
  *-------------------------------------------------------------------
  */
 static int
-StatusObjCmd(ClientData clientData, Tcl_Interp *interp, int objc, Tcl_Obj *const objv[]) {
+StatusObjCmd(
+    TCL_UNUSED(void *),
+    Tcl_Interp *interp,
+    int objc,
+    Tcl_Obj	*const objv[])
+{
     State *statePtr;
     X509 *peer;
     Tcl_Obj *objPtr;
@@ -2137,7 +2135,6 @@
     const unsigned char *proto;
     unsigned int len;
     int nid, res;
-    (void) clientData;
 
     dprintf("Called");
 
@@ -2253,7 +2250,12 @@
  *-------------------------------------------------------------------
  */
 
-static int ConnectionInfoObjCmd(ClientData clientData, Tcl_Interp *interp, int objc, Tcl_Obj *const objv[]) {
+static int ConnectionInfoObjCmd(
+    TCL_UNUSED(void *),
+    Tcl_Interp *interp,
+    int objc,
+    Tcl_Obj *const objv[])
+{
     Tcl_Channel chan;		/* The channel to set a mode on */
     State *statePtr;		/* client state for ssl socket */
     Tcl_Obj *objPtr, *listPtr;
@@ -2261,7 +2263,6 @@
     const SSL_CIPHER *cipher;
     const SSL_SESSION *session;
     const EVP_MD *md;
-    (void) clientData;
 
     if (objc != 2) {
 	Tcl_WrongNumArgs(interp, 1, objv, "channel");
@@ -2492,17 +2493,19 @@
  *-------------------------------------------------------------------
  */
 static int
-VersionObjCmd(ClientData clientData, Tcl_Interp *interp, int objc, Tcl_Obj *const objv[]) {
+VersionObjCmd(
+    TCL_UNUSED(void *),
+    Tcl_Interp *interp,
+    TCL_UNUSED(int) /* objc */,
+    TCL_UNUSED(Tcl_Obj *const *) /* objv */)
+{
     Tcl_Obj *objPtr;
-    (void) clientData;
-    (void) objc;
-    (void) objv;
 
     dprintf("Called");
 
     objPtr = Tcl_NewStringObj(OPENSSL_VERSION_TEXT, -1);
+
     Tcl_SetObjResult(interp, objPtr);
-
     return TCL_OK;
 }
 @@ -2521,13 +2524,17 @@
  *-------------------------------------------------------------------
  */
 static int
-MiscObjCmd(ClientData clientData, Tcl_Interp *interp, int objc, Tcl_Obj *const objv[]) {
+MiscObjCmd(
+    TCL_UNUSED(void *),
+    Tcl_Interp *interp,
+    int objc,
+    Tcl_Obj	*const objv[])
+{
     static const char *commands [] = { "req", "strreq", NULL };
     enum command { C_REQ, C_STRREQ, C_DUMMY };
     Tcl_Size cmd;
     int isStr;
     char buffer[16384];
-    (void) clientData;
 
     dprintf("Called");
 
@@ -2535,7 +2542,8 @@
 	Tcl_WrongNumArgs(interp, 1, objv, "subcommand ?args?");
 	return TCL_ERROR;
     }
-    if (Tcl_GetIndexFromObj(interp, objv[1], commands, "command", 0, &cmd) != TCL_OK) {
+    if (Tcl_GetIndexFromObj(interp, objv[1], commands,
+	    "command", 0,&cmd) != TCL_OK) {
 	return TCL_ERROR;
     }
 
@@ -2549,12 +2557,11 @@
 	    X509 *cert=NULL;
 	    X509_NAME *name=NULL;
 	    Tcl_Obj **listv;
-	    Tcl_Size listc;
-	    int i;
+	    Tcl_Size listc,i;
 
 	    BIO *out=NULL;
 
-	    char *k_C="",*k_ST="",*k_L="",*k_O="",*k_OU="",*k_CN="",*k_Email="";
+	    const char *k_C="",*k_ST="",*k_L="",*k_O="",*k_OU="",*k_CN="",*k_Email="";
 	    char *keyout,*pemout,*str;
 	    int keysize,serial=0,days=365;
 
@@ -2744,7 +2751,12 @@
  *-------------------------------------------------------------------
  */
 void
-Tls_Free(char *blockPtr) {
+#if TCL_MAJOR_VERSION > 8
+Tls_Free( void *blockPtr )
+#else
+Tls_Free( char *blockPtr )
+#endif
+{
     State *statePtr = (State *)blockPtr;
 
     dprintf("Called");
@@ -2862,15 +2874,15 @@
 	return TCL_ERROR;
     }
 
-    Tcl_CreateObjCommand(interp, "tls::ciphers", CiphersObjCmd, (ClientData) NULL, (Tcl_CmdDeleteProc *) NULL);
-    Tcl_CreateObjCommand(interp, "tls::connection", ConnectionInfoObjCmd, (ClientData) NULL, (Tcl_CmdDeleteProc *) NULL);
-    Tcl_CreateObjCommand(interp, "tls::handshake", HandshakeObjCmd, (ClientData) NULL, (Tcl_CmdDeleteProc *) NULL);
-    Tcl_CreateObjCommand(interp, "tls::import", ImportObjCmd, (ClientData) NULL, (Tcl_CmdDeleteProc *) NULL);
-    Tcl_CreateObjCommand(interp, "tls::unimport", UnimportObjCmd, (ClientData) NULL, (Tcl_CmdDeleteProc *) NULL);
-    Tcl_CreateObjCommand(interp, "tls::status", StatusObjCmd, (ClientData) NULL, (Tcl_CmdDeleteProc *) NULL);
-    Tcl_CreateObjCommand(interp, "tls::version", VersionObjCmd, (ClientData) NULL, (Tcl_CmdDeleteProc *) NULL);
-    Tcl_CreateObjCommand(interp, "tls::misc", MiscObjCmd, (ClientData) NULL, (Tcl_CmdDeleteProc *) NULL);
-    Tcl_CreateObjCommand(interp, "tls::protocols", ProtocolsObjCmd, (ClientData) NULL, (Tcl_CmdDeleteProc *) NULL);
+    Tcl_CreateObjCommand(interp, "tls::ciphers", CiphersObjCmd, (void *) NULL, (Tcl_CmdDeleteProc *) NULL);
+    Tcl_CreateObjCommand(interp, "tls::connection", ConnectionInfoObjCmd, (void *) NULL, (Tcl_CmdDeleteProc *) NULL);
+    Tcl_CreateObjCommand(interp, "tls::handshake", HandshakeObjCmd, (void *) NULL, (Tcl_CmdDeleteProc *) NULL);
+    Tcl_CreateObjCommand(interp, "tls::import", ImportObjCmd, (void *) NULL, (Tcl_CmdDeleteProc *) NULL);
+    Tcl_CreateObjCommand(interp, "tls::unimport", UnimportObjCmd, (void *) NULL, (Tcl_CmdDeleteProc *) NULL);
+    Tcl_CreateObjCommand(interp, "tls::status", StatusObjCmd, (void *) NULL, (Tcl_CmdDeleteProc *) NULL);
+    Tcl_CreateObjCommand(interp, "tls::version", VersionObjCmd, (void *) NULL, (Tcl_CmdDeleteProc *) NULL);
+    Tcl_CreateObjCommand(interp, "tls::misc", MiscObjCmd, (void *) NULL, (Tcl_CmdDeleteProc *) NULL);
+    Tcl_CreateObjCommand(interp, "tls::protocols", ProtocolsObjCmd, (void *) NULL, (Tcl_CmdDeleteProc *) NULL);
 
     if (interp) {
 	Tcl_Eval(interp, tlsTclInitScript);
@@ -2897,6 +2909,7 @@
  *
  *------------------------------------------------------*
  */
+
 DLLEXPORT int Tls_SafeInit(Tcl_Interp *interp) {
     dprintf("Called");
     return(Tls_Init(interp));
@@ -3004,7 +3017,7 @@
 #endif
 
 #if defined(OPENSSL_THREADS) && defined(TCL_THREADS)
-	Tcl_MutexUnlock(&init_mx);
+    Tcl_MutexUnlock(&init_mx);
 #endif
 
     return(status);
